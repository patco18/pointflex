# PointFlex SaaS - Système de Pointage Multi-Entreprises

Application SaaS complète de gestion des pointages avec architecture multi-tenant et rôles hiérarchiques.

## 🚀 Fonctionnalités

### 🔐 Système de Rôles
- **SuperAdmin** : Contrôle total de la plateforme
  - Gestion des entreprises (création, modification, suppression)
  - Vue d'ensemble globale avec statistiques
  - Gestion de tous les utilisateurs
  - Contrôle des abonnements et limites

- **Admin Entreprise** : Gestion de son entreprise
  - Gestion des employés de son entreprise
  - Configuration des paramètres de pointage
  - Rapports et statistiques d'entreprise
  - Pointage personnel

- **Employé** : Utilisation du système
  - Pointage bureau avec géolocalisation
  - Pointage mission avec numéro d'ordre
  - Consultation de son historique
  - Dashboard personnel

### 🏢 Multi-Tenant
- Isolation complète des données par entreprise
- Plans d'abonnement (Basic, Premium, Enterprise)
- Limites configurables par entreprise
- Gestion des statuts d'abonnement
- Prolongation d'abonnement avec génération de facture
- Suivi des factures et des paiements


### 📍 Pointage Intelligent
- **Pointage Bureau** : Géolocalisation avec rayon configurable
- **Pointage Mission** : Validation par numéro d'ordre
- Calcul automatique des retards
- Horodatage précis et sécurisé
- Notification en cas de retard ou de pointage

### 📊 Analytics & Reporting
- Statistiques globales (SuperAdmin)
- Statistiques par entreprise (Admin)
- Statistiques personnelles (Employé)
- Historique complet des pointages
- Export de rapports au format local (FCFA, CNPS, SYSCOHADA)

## 🛠️ Technologies

### Backend
- **Python Flask** - Framework web
- **SQLAlchemy** - ORM
- **Flask-JWT-Extended** - Authentification JWT
- **SQLite** - Base de données (migratable vers PostgreSQL)
- **Flask-CORS** - Gestion CORS

### Frontend
- **React 18** avec TypeScript
- **Vite** - Build tool moderne
- **Tailwind CSS** - Framework CSS
- **React Router** - Navigation
- **Axios** - Client HTTP
- **React Hook Form** - Gestion des formulaires

## 📦 Installation

Un guide détaillé d'installation et d'utilisation est disponible dans
[docs/installation-guide.md](docs/installation-guide.md).

### Prérequis
- Node.js 16+
- Python 3.8+
- npm ou yarn

### Backend
```bash
cd backend
python -m venv venv
source venv/bin/activate  # Linux/Mac
# ou
venv\Scripts\activate  # Windows

pip install -r requirements.txt
python app.py
```

### Frontend
```bash
npm install
npm run dev
```

### Tests

#### Backend
```bash
cd backend
pytest
```

#### Frontend
```bash
npm test
npm run lint  # analyse le code avec ESLint
```

## 🔐 Comptes de Démonstration

### SuperAdmin (Contrôle total)
- **Email** : superadmin@pointflex.com
- **Mot de passe** : superadmin123
- **Accès** : Dashboard SuperAdmin, Gestion entreprises

### Admin Entreprise (Entreprise Démo)
- **Email** : admin@pointflex.com
- **Mot de passe** : admin123
- **Accès** : Gestion employés, Configuration entreprise

### Employé (Entreprise Démo)
- **Email** : employee@pointflex.com
- **Mot de passe** : employee123
- **Accès** : Pointage, Dashboard personnel

### Chef de Service
- **Email** : chefservice@pointflex.com
- **Mot de passe** : chefservice123
- **Accès** : Gestion d'équipe, Validation des présences

### Chef de Projet
- **Email** : chefprojet@pointflex.com
- **Mot de passe** : chefprojet123
- **Accès** : Création et suivi des missions

### Manager
- **Email** : manager@pointflex.com
- **Mot de passe** : manager123
- **Accès** : Supervision d'équipe, Rapports

### Auditeur
- **Email** : auditeur@pointflex.com
- **Mot de passe** : auditeur123
- **Accès** : Lecture seule et rapports d'audit

## 🏗️ Architecture

### Base de Données
```
Company (Entreprises)
├── Users (Utilisateurs)
├── CompanySettings (Paramètres)
└── Pointages (via Users)
```

### API Endpoints

#### SuperAdmin
- `GET /api/superadmin/companies` - Liste des entreprises
- `POST /api/superadmin/companies` - Créer entreprise
- `PUT /api/superadmin/companies/:id` - Modifier entreprise
- `DELETE /api/superadmin/companies/:id` - Supprimer entreprise
- `GET /api/superadmin/stats` - Statistiques globales

#### Admin
- `GET /api/admin/employees` - Liste des employés
- `POST /api/admin/employees` - Créer employé
- `PUT /api/admin/employees/:id` - Modifier employé
- `DELETE /api/admin/employees/:id` - Supprimer employé

#### Pointage
- `POST /api/attendance/checkin/office` - Pointage bureau
- `POST /api/attendance/checkin/mission` - Pointage mission
- `GET /api/missions` - Liste des missions
- `POST /api/missions` - Créer mission
- `GET /api/attendance` - Historique pointages
- `GET /api/attendance/stats` - Statistiques personnelles

#### Profil
- `GET /api/profile` - Informations profil
- `PUT /api/profile` - Mettre à jour le profil
- `PUT /api/profile/password` - Changer le mot de passe
- `GET /api/profile/export` - Exporter les données utilisateur

## 🔧 Configuration

### Paramètres Entreprise
- Les paramètres sont organisés en six onglets pour faciliter la configuration :
  - **Général** : localisation du bureau, identité visuelle et horaires de travail
  - **Facturation** : gestion du plan d'abonnement, factures et demandes de prolongation
  - **Congés** : semaine de travail, code pays pour jours fériés et jours fériés spécifiques
  - **Notifications** : réglages des emails, notifications push et SMS
  - **Intégrations** : webhooks, services Mobile Money et accès API
  - **Exportation** : export CSV/Excel/JSON des employés, pointages, congés et facturation

Pour le détail complet, voir [GUIDE_PARAMETRES_ENTREPRISE.md](docs/GUIDE_PARAMETRES_ENTREPRISE.md).

### Plans d'Abonnement
- **Basic** : 10 employés max
- **Premium** : 50 employés max
- **Enterprise** : Illimité

## 🚀 Déploiement

### Déploiement Rapide avec Docker

#### Prérequis
- Docker et Docker Compose installés
- Git

#### Instructions

1. **Cloner le projet**
```bash
git clone https://github.com/patco18/pointflex.git
cd pointflex
```

2. **Configurer les variables d'environnement**
```bash
# Copier le fichier d'exemple
cp .env.example .env

# Modifier les valeurs (obligatoire pour la production!)
# Surtout SECRET_KEY et JWT_SECRET_KEY
```

3. **Déployer avec Docker**

**Windows:**
```bash
./deploy.bat
```

**Linux/Mac:**
```bash
chmod +x deploy.sh
./deploy.sh
```

4. **Accéder à l'application**
- Frontend: http://localhost
- API Backend: http://localhost:5000

#### Commandes utiles Docker
```bash
# Voir les logs
docker-compose logs -f

# Arrêter les services
docker-compose down

# Redémarrer
docker-compose restart

# Mise à jour
git pull
docker-compose up --build -d
```

### Déploiement en Développement

#### Setup automatique
```bash
# Windows
./dev-setup.bat

# Ensuite démarrer les services
npm run dev                # Frontend sur :5173
cd backend && python app.py  # Backend sur :5000
python run_worker.py         # Worker RQ pour les webhooks
```

#### Ou avec Docker
```bash
docker-compose -f docker-compose.dev.yml up
```
Ce fichier compose lance désormais un service **redis** indispensable pour les notifications en temps réel (SSE) et la limitation de débit.

### Variables d'Environnement

#### Frontend (.env)
```env
VITE_API_URL=http://localhost:5000/api
```

#### Backend (.env)
```env
FLASK_ENV=production
SECRET_KEY=your-secret-key-here
JWT_SECRET_KEY=your-jwt-secret-key-here
DATABASE_URL=sqlite:///instance/pointflex.db
CORS_ORIGINS=http://localhost,https://yourdomain.com
REDIS_URL=redis://localhost:6379/0
STRIPE_API_KEY=your-stripe-key
STRIPE_WEBHOOK_SECRET=your-webhook-secret
STRIPE_PRICE_MAP={"price_basic_monthly_test":{"name":"basic","max_employees":10,"amount_eur":10,"interval_months":1}}
```
`STRIPE_PRICE_MAP` doit être un objet JSON mapant les identifiants de tarifs Stripe
aux informations de vos plans (nom, montant, durée, etc.).

### Production (Serveur)

#### Avec Docker Compose
```bash
# Sur votre serveur
git clone https://github.com/patco18/pointflex.git
cd pointflex

# Configurer .env pour la production
cp .env.example .env
nano .env  # Modifier les clés secrètes

# Déployer
docker-compose up -d

# Démarrer ensuite le worker RQ pour les webhooks
docker-compose exec backend python run_worker.py

Cette configuration inclut également un service **redis** nécessaire au bon fonctionnement des notifications SSE et du système de tâches.

# Configurer un reverse proxy (Nginx recommandé)
```

#### Variables d'environnement production
```env
FLASK_ENV=production
SECRET_KEY=votre-cle-secrete-unique-et-longue
JWT_SECRET_KEY=votre-cle-jwt-secrete-unique
DATABASE_URL=sqlite:///instance/pointflex.db
CORS_ORIGINS=https://votre-domaine.com
FCM_SERVER_KEY=votre-cle-fcm  # Necessaire pour les notifications push
TWO_FACTOR_ENCRYPTION_KEY=votre-cle-fernet-32-bytes  # Obligatoire pour le chiffrement 2FA
REDIS_URL=redis://localhost:6379/0
RATELIMIT_STORAGE_URL=redis://localhost:6379/2  # Configurez Redis pour Flask-Limiter
```

### CI/CD avec GitHub Actions

Le projet inclut une pipeline CI/CD qui :
- Teste le code à chaque push
- Construit les images Docker
- Déploie automatiquement sur la branche main

**Configuration requise dans GitHub Secrets:**
- `DOCKER_USERNAME`: Votre nom d'utilisateur Docker Hub
- `DOCKER_PASSWORD`: Votre mot de passe Docker Hub

### Hébergement Recommandé

#### Options Cloud
- **DigitalOcean Droplet** ($5/mois)
- **AWS EC2** (t3.micro gratuit)
- **Google Cloud Run** (Pay-as-you-go)
- **Heroku** (avec Docker)

#### Configuration Nginx (Exemple)
```nginx
server {
    listen 80;
    server_name votre-domaine.com;

    location / {
        proxy_pass http://localhost:80;
        proxy_set_header Host $host;
        proxy_set_header X-Real-IP $remote_addr;
    }

    location /api {
        proxy_pass http://localhost:5000;
        proxy_set_header Host $host;
        proxy_set_header X-Real-IP $remote_addr;
    }
}
```

### Frontend
Déployable sur :
- Vercel
- Netlify
- AWS S3 + CloudFront

### Backend
Déployable sur :
- Heroku
- Railway
- AWS EC2
- DigitalOcean

### Base de Données
Migration vers PostgreSQL pour la production :
```python
app.config['SQLALCHEMY_DATABASE_URI'] = 'postgresql://user:pass@host:port/db'
```

## 🔒 Sécurité

- Authentification JWT avec expiration
- Hachage des mots de passe (Werkzeug)
- Isolation des données par entreprise
- Validation des permissions par rôle
- Protection CORS configurée

## 📱 Interface

- Design responsive (mobile-first)
- Interface adaptée par rôle
- Thème moderne avec Tailwind CSS
- Notifications toast en temps réel
- Navigation intuitive

## 🔄 Évolutions Futures (Prochaines Étapes)

- [X] **API de facturation (Stripe)**: Intégration pour la gestion des abonnements et paiements. *(Backend et Frontend Admin Société implémentés; nécessite configuration Stripe et tests approfondis)*
- [X] **Notifications push**: Via Firebase Cloud Messaging. *(Backend et bases Frontend/Service Worker implémentés; nécessite configuration Firebase et intégration UI pour permissions)*
- [X] **Rapports PDF**: Génération de rapports de présence (entreprise, individuel) et logs d'audit. *(Backend implémenté; nécessite intégration UI Frontend pour téléchargement/filtrage)*
- [X] **Application mobile**: Application React Native avec authentification et pointage géolocalisé. *(Voir [mobile-app-guide](docs/mobile-app-guide.md) pour la mise en route)*
- [X] **Intégration calendrier**: Affichage des pointages et missions sur un calendrier d'équipe. *(Backend API et composant calendrier Frontend de base implémentés; améliorations UI/filtres possibles)*
- [X] **Gestion des congés**: Système de demande et d'approbation des congés avec gestion des soldes. Interface utilisateur complète avec formulaire de demande amélioré, calendrier des absences d'équipe et système d'approbation par les responsables.
- [X] **API webhooks**: Système permettant aux applications externes de souscrire à des événements système. *(Backend pour modèles, création/liste de souscriptions, et distribution d'événements clés implémenté; nécessite UI Frontend et intégration de plus d'événements)*
- [X] **Audit logs**: Journalisation complète des actions critiques. *(Modèle et utilitaires existants améliorés et intégrés plus largement; vue SuperAdmin existe; vue Admin Société est une amélioration possible)*
- [X] **Localisation Côte d'Ivoire**: formats de date, jours fériés et Mobile Money. *(Voir [LOCALISATION_CI.md](docs/LOCALISATION_CI.md))*

### 🔄 Améliorations récentes et à venir

**Système de gestion des congés amélioré:**
- ✅ Formulaire de demande de congé enrichi avec sélection de remplaçant et téléchargement de justificatifs
- ✅ Calendrier des absences d'équipe avec filtres par département et type de congé
- ✅ Interface d'approbation pour les responsables avec notifications et commentaires
- ✅ Intégration complète avec le système de soldes de congés
- ✅ Logique d'accumulation annuelle automatique et statistiques d'utilisation
<<<<<<< HEAD

**Nouvelles fonctionnalités terminées :**
- ✅ Interface de gestion des Webhooks pour les administrateurs
- ✅ Première version de l'application mobile avec pointage géolocalisé
- ✅ Localisation Côte d'Ivoire : jours fériés intégrés, paiements Mobile Money et rapports compatibles FCFA

**Autres améliorations possibles / Prochaines étapes de développement:**
=======

>>>>>>> 9111d094
- Tests unitaires et d'intégration exhaustifs pour toutes les nouvelles fonctionnalités.
- Documentation utilisateur et administrateur pour les nouvelles fonctionnalités.
- Optimisations de performance et de sécurité continues.

## 📄 Licence

MIT License - Voir le fichier LICENSE pour plus de détails.

---

**PointFlex SaaS** - Solution complète de pointage pour entreprises modernes 🚀<|MERGE_RESOLUTION|>--- conflicted
+++ resolved
@@ -428,17 +428,7 @@
 - ✅ Interface d'approbation pour les responsables avec notifications et commentaires
 - ✅ Intégration complète avec le système de soldes de congés
 - ✅ Logique d'accumulation annuelle automatique et statistiques d'utilisation
-<<<<<<< HEAD
-
-**Nouvelles fonctionnalités terminées :**
-- ✅ Interface de gestion des Webhooks pour les administrateurs
-- ✅ Première version de l'application mobile avec pointage géolocalisé
-- ✅ Localisation Côte d'Ivoire : jours fériés intégrés, paiements Mobile Money et rapports compatibles FCFA
-
-**Autres améliorations possibles / Prochaines étapes de développement:**
-=======
-
->>>>>>> 9111d094
+
 - Tests unitaires et d'intégration exhaustifs pour toutes les nouvelles fonctionnalités.
 - Documentation utilisateur et administrateur pour les nouvelles fonctionnalités.
 - Optimisations de performance et de sécurité continues.
