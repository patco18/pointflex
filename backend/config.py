--- conflicted
+++ resolved
@@ -87,10 +87,7 @@
     TWO_FACTOR_ENCRYPTION_KEY = os.environ.get('TWO_FACTOR_ENCRYPTION_KEY') # Loaded in security_utils directly
     TWO_FACTOR_DEV_FALLBACK_KEY = os.environ.get('TWO_FACTOR_DEV_FALLBACK_KEY') or "1fkbhlkVxkA2sHQ1NblCLZApgu12YTtyjhHCcFtLeSY="
     TWO_FACTOR_REQUIRE_KEY = os.environ.get('TWO_FACTOR_REQUIRE_KEY', 'false').lower() in ['true', 'on', '1']
-<<<<<<< HEAD
-=======
 
->>>>>>> f8369df7
 
     # Rate Limiting (Flask-Limiter)
     RATELIMIT_ENABLED = os.environ.get('RATELIMIT_ENABLED', 'true').lower() in ['true', 'on', '1']
