--- conflicted
+++ resolved
@@ -21,44 +21,7 @@
 from pathlib import Path
 from typing import Iterable, Tuple
 
-<<<<<<< HEAD
-# Ensure the ``backend`` package can be imported even when this script is run
-# directly from a bind-mounted directory (e.g. ``/app`` in Docker) where the
-# parent folder does not contain the package name.  We synthesise the package
-# module manually so that absolute imports such as ``backend.config`` keep
-# working regardless of how the code is executed.
-_PACKAGE_NAME = "backend"
-_PACKAGE_DIR = Path(__file__).resolve().parent
-
-if _PACKAGE_NAME not in sys.modules:
-    init_file = _PACKAGE_DIR / "__init__.py"
-    if init_file.exists():
-        spec = importlib.util.spec_from_file_location(_PACKAGE_NAME, init_file)
-        module = importlib.util.module_from_spec(spec) if spec else types.ModuleType(_PACKAGE_NAME)
-        module.__path__ = [str(_PACKAGE_DIR)]
-        sys.modules[_PACKAGE_NAME] = module
-        if spec and spec.loader is not None:
-            spec.loader.exec_module(module)  # type: ignore[union-attr]
-    else:
-        module = types.ModuleType(_PACKAGE_NAME)
-        module.__path__ = [str(_PACKAGE_DIR)]
-        sys.modules[_PACKAGE_NAME] = module
-
-from flask import Flask, send_from_directory
-from flask_cors import CORS
-from flask_jwt_extended import JWTManager
-# The SSE extension is optional in some deployments.  ``backend.sse`` provides
-# a thin compatibility layer that either exposes the real extension (if
-# installed) or a no-op stub so the rest of the code can keep using the same
-# interface without special casing.
-from backend.sse import sse
-=======
-
-# Ensure the repository root is importable when running ``python app.py`` from
-# the backend directory.  This mirrors the behaviour of ``flask --app`` and
-# keeps legacy scripts working.
-sys.path.insert(0, os.path.abspath(os.path.join(os.path.dirname(__file__), "..")))
->>>>>>> 0fc84e5d
+
 
 from flask import Flask, send_from_directory
 from flask_cors import CORS
