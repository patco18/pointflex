"""Application factory for the PointFlex backend.

The legacy script mixed environment probing, blueprint registration and
one-off setup code in a single block which made it harder to reason about the
initialisation order and introduced a couple of regressions (indentation bug,
missing fallback assignments, etc.).

This module now exposes small helper functions that encapsulate each step of
the startup process: configuration loading, runtime warnings, extension
registration and blueprint wiring.  The create_app function simply orchestrates
those helpers which keeps the logic easy to read and, more importantly, easy to
modify without breaking unrelated behaviour.
"""

from __future__ import annotations

import os
import sys
from typing import Iterable, Tuple

from flask import Flask, send_from_directory
from flask_cors import CORS
from flask_jwt_extended import JWTManager
from flask_sse import sse

# Ensure the repository root is importable when running ``python app.py`` from
# the backend directory.  This mirrors the behaviour of ``flask --app`` and
# keeps legacy scripts working.
sys.path.insert(0, os.path.abspath(os.path.join(os.path.dirname(__file__), "..")))

<<<<<<< HEAD
from backend.config import Config, config as config_map  # noqa: E402
from backend.database import db, init_db  # noqa: E402
from backend.extensions import limiter  # noqa: E402
from backend.middleware.auth import init_auth_middleware  # noqa: E402
from backend.middleware.audit import init_audit_middleware  # noqa: E402
from backend.middleware.error_handler import init_error_handlers  # noqa: E402

# Blueprints -----------------------------------------------------------------
from backend.routes.admin_attendance_routes import admin_attendance_bp  # noqa: E402
from backend.routes.admin_routes import admin_bp  # noqa: E402
from backend.routes.admin_settings_routes import admin_settings_bp  # noqa: E402
from backend.routes.attendance_extras import attendance_extras_bp  # noqa: E402
from backend.routes.attendance_routes import attendance_bp  # noqa: E402
from backend.routes.auth_routes import auth_bp  # noqa: E402
from backend.routes.calendar_routes import calendar_bp  # noqa: E402
from backend.routes.export_routes import export_bp  # noqa: E402
from backend.routes.health_routes import health_bp  # noqa: E402
from backend.routes.leave_routes import leave_bp  # noqa: E402
from backend.routes.mission_routes import mission_bp  # noqa: E402
from backend.routes.mobile_money_routes import mobile_money_bp  # noqa: E402
from backend.routes.notification_routes import notification_bp  # noqa: E402
from backend.routes.pause_routes import pause_bp  # noqa: E402
from backend.routes.profile_routes import profile_bp  # noqa: E402
from backend.routes.push_routes import push_bp  # noqa: E402
from backend.routes.qr_attendance_routes import qr_code_bp  # noqa: E402
from backend.routes.stats_routes import stats_bp  # noqa: E402
from backend.routes.stripe_routes import stripe_bp  # noqa: E402
from backend.routes.subscription_plan_routes import (  # noqa: E402
    subscription_plan_bp,
)
from backend.routes.superadmin_fix_routes import superadmin_fix_bp  # noqa: E402
from backend.routes.superadmin_routes import superadmin_bp  # noqa: E402
from backend.routes.two_factor_routes import two_factor_bp  # noqa: E402
from backend.routes.user_notification_routes import user_notifications_bp  # noqa: E402
from backend.routes.webhook_routes import webhook_bp  # noqa: E402


# Configuration ---------------------------------------------------------------
def _select_config_name() -> str:
    """Resolve the configuration key to load.

    The application historically supported several environment variables.  We
    keep that behaviour but centralise the logic to make it testable.
    """

    for env_var in ("FLASK_CONFIG", "POINTFLEX_ENV", "FLASK_ENV"):
        value = os.environ.get(env_var)
        if value:
            return value
    return "default"


def _load_configuration(app: Flask) -> None:
    """Apply the configuration object selected from the config map."""

    config_name = _select_config_name()
    config_class = config_map.get(config_name, Config)
    app.config.from_object(config_class)

    # Ensure ``app.config['ENV']`` mirrors the configuration so extensions that
    # still rely on it behave consistently.
    if hasattr(config_class, "ENV"):
        app.config["ENV"] = getattr(config_class, "ENV")


# Runtime warnings ------------------------------------------------------------
def _ensure_two_factor_key(app: Flask) -> None:
    """Guarantee that a 2FA encryption key is available or raise early."""

    two_factor_key = app.config.get("TWO_FACTOR_ENCRYPTION_KEY")
    if two_factor_key:
        return

    fallback_key = app.config.get("TWO_FACTOR_DEV_FALLBACK_KEY")
    require_key = app.config.get("TWO_FACTOR_REQUIRE_KEY")

    if require_key or not fallback_key:
        raise RuntimeError(
            "TWO_FACTOR_ENCRYPTION_KEY is not configured. Set it before starting the app."
        )

    app.logger.warning(
        "TWO_FACTOR_ENCRYPTION_KEY is not configured. Using development fallback key; "
        "never use this value in production."
    )
    app.config["TWO_FACTOR_ENCRYPTION_KEY"] = fallback_key
    os.environ.setdefault("TWO_FACTOR_ENCRYPTION_KEY", fallback_key)


def _log_runtime_warnings(app: Flask) -> None:
    if not app.config.get("FCM_SERVER_KEY"):
        app.logger.warning(
            "FCM_SERVER_KEY is not set. Push notifications will be disabled."
        )

    storage_url = app.config.get("RATELIMIT_STORAGE_URL", "")
    if storage_url.startswith("memory"):
        app.logger.warning(
            "RATELIMIT_STORAGE_URL uses local memory. Configure Redis for production use."
        )


# Extensions ------------------------------------------------------------------
def _init_cors(app: Flask) -> None:
    origins = app.config.get("CORS_ORIGINS") or ["http://localhost:5173"]
    if isinstance(origins, str):
        origins = [origin.strip() for origin in origins.split(",") if origin.strip()]
    CORS(app, origins=origins)


def _init_jwt(app: Flask) -> JWTManager:
    return JWTManager(app)


def _init_database(app: Flask) -> None:
=======
# Import configuration
from backend.config import Config, config as config_map

# Import database
from backend.database import db, init_db

# Import route blueprints
from backend.routes.auth_routes import auth_bp
from backend.routes.admin_routes import admin_bp
from backend.routes.health_routes import health_bp
from backend.routes.profile_routes import profile_bp
from backend.routes.attendance_routes import attendance_bp
from backend.routes.superadmin_routes import superadmin_bp
from backend.routes.superadmin_fix_routes import superadmin_fix_bp  # Added Fix Routes
from backend.routes.notification_routes import notification_bp
from backend.routes.mission_routes import mission_bp
from backend.routes.stripe_routes import stripe_bp  # Added Stripe blueprint
from backend.routes.push_routes import push_bp # Added Push blueprint
from backend.routes.calendar_routes import calendar_bp # Added Calendar blueprint
from backend.routes.subscription_plan_routes import subscription_plan_bp # Added Subscription Plan blueprint
from backend.routes.leave_routes import leave_bp # Added Leave blueprint
from backend.routes.webhook_routes import webhook_bp # Added Webhook blueprint
from backend.routes.mobile_money_routes import mobile_money_bp
from backend.routes.two_factor_routes import two_factor_bp # Added 2FA blueprint
from backend.routes.admin_settings_routes import admin_settings_bp # Added Admin Settings blueprint
from backend.routes.export_routes import export_bp # Added Export blueprint
from backend.routes.attendance_extras import attendance_extras_bp # Added Attendance Extras blueprint
from backend.routes.pause_routes import pause_bp # Added Pause blueprint
from backend.routes.stats_routes import stats_bp # Added Stats blueprint
from backend.routes.qr_attendance_routes import qr_code_bp # Added QR Attendance routes
from backend.routes.user_notification_routes import user_notifications_bp # Added User Notifications blueprint
from backend.routes.admin_attendance_routes import admin_attendance_bp # Added Admin Attendance blueprint

# Import middleware
from backend.middleware.auth import init_auth_middleware
from backend.middleware.audit import init_audit_middleware
from backend.middleware.error_handler import init_error_handlers

# For Rate Limiting
from backend.extensions import limiter

def create_app():
    app = Flask(__name__)

    # Load configuration based on environment variable hints.
    config_name = (
        os.environ.get('FLASK_CONFIG')
        or os.environ.get('POINTFLEX_ENV')
        or os.environ.get('FLASK_ENV')
        or 'default'
    )
    config_class = config_map.get(config_name, Config)
    app.config.from_object(config_class)
    # Ensure Flask's ENV reflects the selected configuration for downstream checks.
    if 'ENV' in dir(config_class):
        app.config['ENV'] = getattr(config_class, 'ENV')

    # Warn if critical environment variables are missing
    if not app.config.get('FCM_SERVER_KEY'):
        app.logger.warning('FCM_SERVER_KEY is not set. Push notifications will be disabled.')

    two_factor_key = app.config.get('TWO_FACTOR_ENCRYPTION_KEY')
    if not two_factor_key:


    if app.config.get('RATELIMIT_STORAGE_URL', '').startswith('memory'):
        app.logger.warning('RATELIMIT_STORAGE_URL uses local memory. Configure Redis for production use.')
    
    # Initialize CORS
    CORS(app, origins=["http://localhost:5173", "https://localhost:5173"])
    
    # Initialize JWT
    jwt = JWTManager(app)
    
    # Initialize database
>>>>>>> f8369df7
    db.init_app(app)
    with app.app_context():
        init_db()


def _init_rate_limiter(app: Flask) -> None:
    if app.config.get("RATELIMIT_ENABLED", True):
        limiter.init_app(app)
        app.limiter = limiter
        return

    class _DummyLimiter:
        def limit(self, *args, **kwargs):
            return lambda func: func

        def exempt(self, *args, **kwargs):
            return lambda func: func

    app.limiter = _DummyLimiter()


def _init_sse(app: Flask) -> None:
    app.config.setdefault("REDIS_URL", os.environ.get("REDIS_URL", "redis://localhost:6379/0"))
    app.register_blueprint(sse, url_prefix="/stream")


# Blueprint registration ------------------------------------------------------
BlueprintRegistration = Tuple[object, str]


def _blueprint_registrations() -> Iterable[BlueprintRegistration]:
    return (
        (health_bp, "/api"),
        (auth_bp, "/api/auth"),
        (two_factor_bp, "/api/auth/2fa"),
        (admin_bp, "/api/admin"),
        (admin_settings_bp, "/api/admin"),
        (admin_attendance_bp, "/api/admin"),
        (profile_bp, "/api/profile"),
        (attendance_bp, "/api/attendance"),
        (attendance_extras_bp, "/api/attendance"),
        (qr_code_bp, "/api/attendance"),
        (mission_bp, "/api/missions"),
        (notification_bp, "/api/notifications"),
        (user_notifications_bp, "/api/user/notifications"),
        (stripe_bp, "/api/stripe"),
        (push_bp, "/api/push"),
        (calendar_bp, "/api/calendar"),
        (leave_bp, "/api/leave"),
        (mobile_money_bp, "/api/mobile-money"),
        (pause_bp, "/api/pause"),
        (stats_bp, "/api"),
        (export_bp, "/api"),
        (subscription_plan_bp, "/api/subscription"),
        (webhook_bp, "/api/webhooks"),
        (superadmin_bp, "/api/superadmin"),
        (superadmin_fix_bp, "/api/superadmin-fix"),
    )


def _register_blueprints(app: Flask) -> None:
    for blueprint, prefix in _blueprint_registrations():
        app.register_blueprint(blueprint, url_prefix=prefix)


# CLI -------------------------------------------------------------------------
def _register_cli(app: Flask) -> None:
    from backend import cli_commands

    cli_commands.register_cli_commands(app)


# Public API ------------------------------------------------------------------
def create_app() -> Flask:
    app = Flask(__name__)

    _load_configuration(app)
    _ensure_two_factor_key(app)
    _log_runtime_warnings(app)

    _init_cors(app)
    jwt = _init_jwt(app)
    _init_database(app)
    _init_rate_limiter(app)
    _init_sse(app)

    init_auth_middleware(app, jwt)
    init_audit_middleware(app)
    init_error_handlers(app)

    _register_blueprints(app)
    _register_cli(app)

    _register_static_routes(app)

    return app


def _register_static_routes(app: Flask) -> None:
    upload_folder = os.path.abspath(
        os.path.join(os.path.dirname(__file__), "..", app.config.get("UPLOAD_FOLDER", "uploads"))
    )
    os.makedirs(upload_folder, exist_ok=True)
    app.config["UPLOAD_FOLDER"] = upload_folder

    @app.route("/uploads/<path:filename>")
    def uploaded_file(filename: str):  # pragma: no cover - thin wrapper around Flask helper
        return send_from_directory(upload_folder, filename)


app = create_app()

if __name__ == "__main__":
    port = int(os.environ.get("PORT", 5000))
    app.run(host="0.0.0.0", port=port, debug=True)<|MERGE_RESOLUTION|>--- conflicted
+++ resolved
@@ -28,199 +28,7 @@
 # keeps legacy scripts working.
 sys.path.insert(0, os.path.abspath(os.path.join(os.path.dirname(__file__), "..")))
 
-<<<<<<< HEAD
-from backend.config import Config, config as config_map  # noqa: E402
-from backend.database import db, init_db  # noqa: E402
-from backend.extensions import limiter  # noqa: E402
-from backend.middleware.auth import init_auth_middleware  # noqa: E402
-from backend.middleware.audit import init_audit_middleware  # noqa: E402
-from backend.middleware.error_handler import init_error_handlers  # noqa: E402
 
-# Blueprints -----------------------------------------------------------------
-from backend.routes.admin_attendance_routes import admin_attendance_bp  # noqa: E402
-from backend.routes.admin_routes import admin_bp  # noqa: E402
-from backend.routes.admin_settings_routes import admin_settings_bp  # noqa: E402
-from backend.routes.attendance_extras import attendance_extras_bp  # noqa: E402
-from backend.routes.attendance_routes import attendance_bp  # noqa: E402
-from backend.routes.auth_routes import auth_bp  # noqa: E402
-from backend.routes.calendar_routes import calendar_bp  # noqa: E402
-from backend.routes.export_routes import export_bp  # noqa: E402
-from backend.routes.health_routes import health_bp  # noqa: E402
-from backend.routes.leave_routes import leave_bp  # noqa: E402
-from backend.routes.mission_routes import mission_bp  # noqa: E402
-from backend.routes.mobile_money_routes import mobile_money_bp  # noqa: E402
-from backend.routes.notification_routes import notification_bp  # noqa: E402
-from backend.routes.pause_routes import pause_bp  # noqa: E402
-from backend.routes.profile_routes import profile_bp  # noqa: E402
-from backend.routes.push_routes import push_bp  # noqa: E402
-from backend.routes.qr_attendance_routes import qr_code_bp  # noqa: E402
-from backend.routes.stats_routes import stats_bp  # noqa: E402
-from backend.routes.stripe_routes import stripe_bp  # noqa: E402
-from backend.routes.subscription_plan_routes import (  # noqa: E402
-    subscription_plan_bp,
-)
-from backend.routes.superadmin_fix_routes import superadmin_fix_bp  # noqa: E402
-from backend.routes.superadmin_routes import superadmin_bp  # noqa: E402
-from backend.routes.two_factor_routes import two_factor_bp  # noqa: E402
-from backend.routes.user_notification_routes import user_notifications_bp  # noqa: E402
-from backend.routes.webhook_routes import webhook_bp  # noqa: E402
-
-
-# Configuration ---------------------------------------------------------------
-def _select_config_name() -> str:
-    """Resolve the configuration key to load.
-
-    The application historically supported several environment variables.  We
-    keep that behaviour but centralise the logic to make it testable.
-    """
-
-    for env_var in ("FLASK_CONFIG", "POINTFLEX_ENV", "FLASK_ENV"):
-        value = os.environ.get(env_var)
-        if value:
-            return value
-    return "default"
-
-
-def _load_configuration(app: Flask) -> None:
-    """Apply the configuration object selected from the config map."""
-
-    config_name = _select_config_name()
-    config_class = config_map.get(config_name, Config)
-    app.config.from_object(config_class)
-
-    # Ensure ``app.config['ENV']`` mirrors the configuration so extensions that
-    # still rely on it behave consistently.
-    if hasattr(config_class, "ENV"):
-        app.config["ENV"] = getattr(config_class, "ENV")
-
-
-# Runtime warnings ------------------------------------------------------------
-def _ensure_two_factor_key(app: Flask) -> None:
-    """Guarantee that a 2FA encryption key is available or raise early."""
-
-    two_factor_key = app.config.get("TWO_FACTOR_ENCRYPTION_KEY")
-    if two_factor_key:
-        return
-
-    fallback_key = app.config.get("TWO_FACTOR_DEV_FALLBACK_KEY")
-    require_key = app.config.get("TWO_FACTOR_REQUIRE_KEY")
-
-    if require_key or not fallback_key:
-        raise RuntimeError(
-            "TWO_FACTOR_ENCRYPTION_KEY is not configured. Set it before starting the app."
-        )
-
-    app.logger.warning(
-        "TWO_FACTOR_ENCRYPTION_KEY is not configured. Using development fallback key; "
-        "never use this value in production."
-    )
-    app.config["TWO_FACTOR_ENCRYPTION_KEY"] = fallback_key
-    os.environ.setdefault("TWO_FACTOR_ENCRYPTION_KEY", fallback_key)
-
-
-def _log_runtime_warnings(app: Flask) -> None:
-    if not app.config.get("FCM_SERVER_KEY"):
-        app.logger.warning(
-            "FCM_SERVER_KEY is not set. Push notifications will be disabled."
-        )
-
-    storage_url = app.config.get("RATELIMIT_STORAGE_URL", "")
-    if storage_url.startswith("memory"):
-        app.logger.warning(
-            "RATELIMIT_STORAGE_URL uses local memory. Configure Redis for production use."
-        )
-
-
-# Extensions ------------------------------------------------------------------
-def _init_cors(app: Flask) -> None:
-    origins = app.config.get("CORS_ORIGINS") or ["http://localhost:5173"]
-    if isinstance(origins, str):
-        origins = [origin.strip() for origin in origins.split(",") if origin.strip()]
-    CORS(app, origins=origins)
-
-
-def _init_jwt(app: Flask) -> JWTManager:
-    return JWTManager(app)
-
-
-def _init_database(app: Flask) -> None:
-=======
-# Import configuration
-from backend.config import Config, config as config_map
-
-# Import database
-from backend.database import db, init_db
-
-# Import route blueprints
-from backend.routes.auth_routes import auth_bp
-from backend.routes.admin_routes import admin_bp
-from backend.routes.health_routes import health_bp
-from backend.routes.profile_routes import profile_bp
-from backend.routes.attendance_routes import attendance_bp
-from backend.routes.superadmin_routes import superadmin_bp
-from backend.routes.superadmin_fix_routes import superadmin_fix_bp  # Added Fix Routes
-from backend.routes.notification_routes import notification_bp
-from backend.routes.mission_routes import mission_bp
-from backend.routes.stripe_routes import stripe_bp  # Added Stripe blueprint
-from backend.routes.push_routes import push_bp # Added Push blueprint
-from backend.routes.calendar_routes import calendar_bp # Added Calendar blueprint
-from backend.routes.subscription_plan_routes import subscription_plan_bp # Added Subscription Plan blueprint
-from backend.routes.leave_routes import leave_bp # Added Leave blueprint
-from backend.routes.webhook_routes import webhook_bp # Added Webhook blueprint
-from backend.routes.mobile_money_routes import mobile_money_bp
-from backend.routes.two_factor_routes import two_factor_bp # Added 2FA blueprint
-from backend.routes.admin_settings_routes import admin_settings_bp # Added Admin Settings blueprint
-from backend.routes.export_routes import export_bp # Added Export blueprint
-from backend.routes.attendance_extras import attendance_extras_bp # Added Attendance Extras blueprint
-from backend.routes.pause_routes import pause_bp # Added Pause blueprint
-from backend.routes.stats_routes import stats_bp # Added Stats blueprint
-from backend.routes.qr_attendance_routes import qr_code_bp # Added QR Attendance routes
-from backend.routes.user_notification_routes import user_notifications_bp # Added User Notifications blueprint
-from backend.routes.admin_attendance_routes import admin_attendance_bp # Added Admin Attendance blueprint
-
-# Import middleware
-from backend.middleware.auth import init_auth_middleware
-from backend.middleware.audit import init_audit_middleware
-from backend.middleware.error_handler import init_error_handlers
-
-# For Rate Limiting
-from backend.extensions import limiter
-
-def create_app():
-    app = Flask(__name__)
-
-    # Load configuration based on environment variable hints.
-    config_name = (
-        os.environ.get('FLASK_CONFIG')
-        or os.environ.get('POINTFLEX_ENV')
-        or os.environ.get('FLASK_ENV')
-        or 'default'
-    )
-    config_class = config_map.get(config_name, Config)
-    app.config.from_object(config_class)
-    # Ensure Flask's ENV reflects the selected configuration for downstream checks.
-    if 'ENV' in dir(config_class):
-        app.config['ENV'] = getattr(config_class, 'ENV')
-
-    # Warn if critical environment variables are missing
-    if not app.config.get('FCM_SERVER_KEY'):
-        app.logger.warning('FCM_SERVER_KEY is not set. Push notifications will be disabled.')
-
-    two_factor_key = app.config.get('TWO_FACTOR_ENCRYPTION_KEY')
-    if not two_factor_key:
-
-
-    if app.config.get('RATELIMIT_STORAGE_URL', '').startswith('memory'):
-        app.logger.warning('RATELIMIT_STORAGE_URL uses local memory. Configure Redis for production use.')
-    
-    # Initialize CORS
-    CORS(app, origins=["http://localhost:5173", "https://localhost:5173"])
-    
-    # Initialize JWT
-    jwt = JWTManager(app)
-    
-    # Initialize database
->>>>>>> f8369df7
     db.init_app(app)
     with app.app_context():
         init_db()
