--- conflicted
+++ resolved
@@ -166,56 +166,3 @@
     assert 'stats' in data
 
 
-<<<<<<< HEAD
-def test_office_checkin_timezone_conversion(client):
-    token = login_employee(client)
-    headers = {'Authorization': f'Bearer {token}'}
-
-    from backend.models.user import User
-    from backend.models.office import Office
-    from backend.database import db
-    from zoneinfo import ZoneInfo
-    from datetime import datetime
-    from unittest.mock import patch
-
-    with client.application.app_context():
-        user = User.query.filter_by(email="employee@pointflex.com").first()
-        ny_office = Office(
-            company_id=user.company_id,
-            name='NY Office',
-            address='NY',
-            city='NY',
-            country='US',
-            latitude=40.7128,
-            longitude=-74.0060,
-            radius=500,
-            timezone='America/New_York',
-            is_active=True
-        )
-        db.session.add(ny_office)
-        db.session.commit()
-
-    fixed_utc = datetime(2024, 1, 1, 14, 0, 0)
-
-    class FixedDatetime(datetime):
-        @classmethod
-        def now(cls, tz=None):
-            if tz:
-                return fixed_utc.replace(tzinfo=ZoneInfo('UTC')).astimezone(tz)
-            return fixed_utc
-
-        @classmethod
-        def utcnow(cls):
-            return fixed_utc
-
-    with patch('backend.routes.attendance_routes.datetime', FixedDatetime), \
-         patch('backend.models.pointage.datetime', FixedDatetime):
-        data = {'coordinates': {'latitude': 40.7128, 'longitude': -74.0060, 'accuracy': 5}}
-        resp = client.post('/api/attendance/checkin/office', json=data, headers=headers)
-
-    assert resp.status_code == 201
-    body = resp.get_json()['pointage']
-    assert body['heure_arrivee'] == '14:00'
-    assert body['statut'] == 'present'
-=======
->>>>>>> 5ea283fd
