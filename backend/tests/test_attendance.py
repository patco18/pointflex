import pytest
from datetime import datetime, timedelta, date

from backend.database import db
from backend.models.geolocation_accuracy_stats import GeolocationAccuracyStats
from backend.models.pointage import Pointage


def login_employee(client):
    resp = client.post('/api/auth/login', json={'email': 'employee@pointflex.com', 'password': 'employee123'})
    assert resp.status_code == 200
    return resp.get_json()['token']


def login_admin(client):
    resp = client.post('/api/auth/login', json={'email': 'admin@pointflex.com', 'password': 'admin123'})
    assert resp.status_code == 200
    return resp.get_json()['token']


def test_office_checkin(client):
    token = login_employee(client)
    headers = {'Authorization': f'Bearer {token}'}
    data = {'coordinates': {'latitude': 48.8566, 'longitude': 2.3522, 'accuracy': 5}}
    resp = client.post('/api/attendance/checkin/office', json=data, headers=headers)
    assert resp.status_code == 201
    body = resp.get_json()
    assert body['pointage']['type'] == 'office'
    assert 'is_equalized' in body['pointage']
    with client.application.app_context():
        created_pointage = Pointage.query.get(body['pointage']['id'])
        assert created_pointage.accuracy == data['coordinates']['accuracy']


def test_office_checkin_respects_company_accuracy(client):
    token = login_employee(client)
    headers = {'Authorization': f'Bearer {token}'}
    from backend.models.company import Company
    from backend.database import db
    with client.application.app_context():
        company = Company.query.first()
        company.geolocation_max_accuracy = 10
        db.session.commit()
    resp = client.post(
        '/api/attendance/checkin/office',
        json={'coordinates': {'latitude': 48.8566, 'longitude': 2.3522, 'accuracy': 50}},
        headers=headers,
    )
    assert resp.status_code == 400


def test_qr_checkin_respects_office_accuracy(client):
    admin_token = login_admin(client)
    employee_token = login_employee(client)
    from backend.models.company import Company
    from backend.models.office import Office
    from backend.database import db
    with client.application.app_context():
        company = Company.query.first()
        office = Office(
            company_id=company.id,
            name='HQ',
            address='A',
            city='Paris',
            country='FR',
            latitude=48.8566,
            longitude=2.3522,
            radius=200,
            geolocation_max_accuracy=5,
        )
        db.session.add(office)
        db.session.commit()
        office_id = office.id
    admin_headers = {'Authorization': f'Bearer {admin_token}'}
    resp = client.post(
        '/api/attendance/generate-qr-token',
        json={'office_id': office_id},
        headers=admin_headers,
    )
    assert resp.status_code == 200
    token = resp.get_json()['token']
    headers = {'Authorization': f'Bearer {employee_token}'}
    loc = {'latitude': 48.8566, 'longitude': 2.3522, 'accuracy': 10}
    resp = client.post(
        '/api/attendance/qr-checkin',
        json={'token': token, 'location': loc},
        headers=headers,
    )
    assert resp.status_code == 400


def test_mission_checkin_requires_acceptance(client):
    token = login_employee(client)
    headers = {'Authorization': f'Bearer {token}'}

    from backend.models.user import User
    from backend.models.mission import Mission
    from backend.models.mission_user import MissionUser
    from backend.database import db

    with client.application.app_context():
        user = User.query.filter_by(email="employee@pointflex.com").first()
        mission = Mission(company_id=user.company_id, order_number='MISSION-NA', title='Mission NA')
        db.session.add(mission)
        db.session.flush()
        mu = MissionUser(mission_id=mission.id, user_id=user.id, status='pending')
        db.session.add(mu)
        db.session.commit()
        mission_id = mission.id

    resp = client.post(
        '/api/attendance/checkin/mission',
        json={'mission_id': mission_id, 'coordinates': {'latitude': 0.0, 'longitude': 0.0, 'accuracy': 5}},
        headers=headers,
    )
    assert resp.status_code == 403


def test_mission_checkin_accepts_within_radius(client):
    token = login_employee(client)
    headers = {'Authorization': f'Bearer {token}'}

    from backend.models.user import User
    from backend.models.mission import Mission
    from backend.models.mission_user import MissionUser
    from backend.database import db

    with client.application.app_context():
        user = User.query.filter_by(email="employee@pointflex.com").first()
        mission = Mission(
            company_id=user.company_id,
            order_number='MISSION-NEAR',
            title='Mission Near',
            latitude=0.0,
            longitude=0.0,
            radius=1000,
        )
        db.session.add(mission)
        db.session.flush()
        mu = MissionUser(mission_id=mission.id, user_id=user.id, status='accepted')
        db.session.add(mu)
        db.session.commit()
        mission_id = mission.id

    resp = client.post(
        '/api/attendance/checkin/mission',
        json={'mission_id': mission_id, 'coordinates': {'latitude': 0.0, 'longitude': 0.0, 'accuracy': 10}},
        headers=headers,
    )
    assert resp.status_code == 201
    with client.application.app_context():
        mission_pointage = Pointage.query.filter_by(mission_id=mission_id).order_by(Pointage.id.desc()).first()
        assert mission_pointage is not None
        assert mission_pointage.accuracy == 10


def test_mission_checkin_rejects_outside_radius(client):
    token = login_employee(client)
    headers = {'Authorization': f'Bearer {token}'}

    from backend.models.user import User
    from backend.models.mission import Mission
    from backend.models.mission_user import MissionUser
    from backend.database import db

    with client.application.app_context():
        user = User.query.filter_by(email="employee@pointflex.com").first()
        mission = Mission(
            company_id=user.company_id,
            order_number='MISSION-FAR',
            title='Mission Far',
            latitude=0.0,
            longitude=0.0,
            radius=100,
        )
        db.session.add(mission)
        db.session.flush()
        mu = MissionUser(mission_id=mission.id, user_id=user.id, status='accepted')
        db.session.add(mu)
        db.session.commit()
        mission_id = mission.id

    resp = client.post(
        '/api/attendance/checkin/mission',
        json={'mission_id': mission_id, 'coordinates': {'latitude': 1.0, 'longitude': 1.0, 'accuracy': 10}},
        headers=headers,
    )
    assert resp.status_code == 403


def test_mission_checkin_rejects_when_accuracy_too_high(client):
    token = login_employee(client)
    headers = {'Authorization': f'Bearer {token}'}

    from backend.models.user import User
    from backend.models.mission import Mission
    from backend.models.mission_user import MissionUser
    from backend.database import db

    with client.application.app_context():
        user = User.query.filter_by(email="employee@pointflex.com").first()
        mission = Mission(
            company_id=user.company_id,
            order_number='MISSION-ACCURACY',
            title='Mission Accuracy',
            geolocation_max_accuracy=15,
        )
        db.session.add(mission)
        db.session.flush()
        mu = MissionUser(mission_id=mission.id, user_id=user.id, status='accepted')
        db.session.add(mu)
        db.session.commit()
        mission_id = mission.id

    resp = client.post(
        '/api/attendance/checkin/mission',
        json={
            'mission_id': mission_id,
            'coordinates': {'latitude': 0.0, 'longitude': 0.0, 'accuracy': 42},
        },
        headers=headers,
    )

    assert resp.status_code == 400
    assert 'Précision de localisation insuffisante' in resp.get_json()['message']


<<<<<<< HEAD
def test_accuracy_alert_emitted_after_repeated_failures(client, monkeypatch):
    token = login_employee(client)
    headers = {'Authorization': f'Bearer {token}'}

    from backend.models.user import User
    from backend.models.mission import Mission
    from backend.models.mission_user import MissionUser

    with client.application.app_context():
        user = User.query.filter_by(email="employee@pointflex.com").first()
        mission = Mission(
            company_id=user.company_id,
            order_number='MISSION-ALERT',
            title='Mission Alert',
            geolocation_max_accuracy=10,
        )
        db.session.add(mission)
        db.session.flush()
        mu = MissionUser(mission_id=mission.id, user_id=user.id, status='accepted')
        db.session.add(mu)
        db.session.commit()
        mission_id = mission.id

    alerts = []

    def fake_alert(**kwargs):
        alerts.append(kwargs)
        return kwargs

    monkeypatch.setattr(
        'backend.services.geolocation_accuracy_service.log_accuracy_alert',
        fake_alert,
    )

    for _ in range(2):
        resp = client.post(
            '/api/attendance/checkin/mission',
            json={'mission_id': mission_id, 'coordinates': {'latitude': 0.0, 'longitude': 0.0, 'accuracy': 100}},
            headers=headers,
        )
        assert resp.status_code == 400

    assert alerts, 'Expected an accuracy alert after repeated failures'
    assert alerts[0]['failure_streak'] == 2
    assert alerts[0]['threshold'] == 10

=======
>>>>>>> a5789633

def test_mission_checkin_uses_company_accuracy_when_missing_on_mission(client):
    token = login_employee(client)
    headers = {'Authorization': f'Bearer {token}'}

    from backend.models.user import User
    from backend.models.mission import Mission
    from backend.models.mission_user import MissionUser

<<<<<<< HEAD
=======

>>>>>>> a5789633
    with client.application.app_context():
        user = User.query.filter_by(email="employee@pointflex.com").first()
        user.company.geolocation_max_accuracy = 25
        mission = Mission(
            company_id=user.company_id,
            order_number='MISSION-COMPANY',
            title='Mission Company Accuracy',
        )
        db.session.add(mission)
        db.session.flush()
        mu = MissionUser(mission_id=mission.id, user_id=user.id, status='accepted')
        db.session.add(mu)
        db.session.commit()
        mission_id = mission.id

    resp = client.post(
        '/api/attendance/checkin/mission',
        json={
            'mission_id': mission_id,
            'coordinates': {'latitude': 0.0, 'longitude': 0.0, 'accuracy': 40},
        },
        headers=headers,
    )

    assert resp.status_code == 400
    body = resp.get_json()
    assert str(25) in body['message']


<<<<<<< HEAD
def test_mission_accuracy_adjusts_down_after_successes(client):
    token = login_employee(client)
    headers = {'Authorization': f'Bearer {token}'}

    from backend.models.user import User
    from backend.models.mission import Mission
    from backend.models.mission_user import MissionUser

    with client.application.app_context():
        user = User.query.filter_by(email="employee@pointflex.com").first()
        mission = Mission(
            company_id=user.company_id,
            order_number='MISSION-DYNAMIC-LOWER',
            title='Mission Adaptive Lower',
            geolocation_max_accuracy=50,
        )
        db.session.add(mission)
        db.session.flush()
        mu = MissionUser(mission_id=mission.id, user_id=user.id, status='accepted')
        db.session.add(mu)
        db.session.commit()
        mission_id = mission.id

    for day_shift in range(3):
        resp = client.post(
            '/api/attendance/checkin/mission',
            json={'mission_id': mission_id, 'coordinates': {'latitude': 0.0, 'longitude': 0.0, 'accuracy': 10}},
            headers=headers,
        )
        assert resp.status_code == 201
        pointage_id = resp.get_json()['pointage']['id']

        with client.application.app_context():
            pointage = Pointage.query.get(pointage_id)
            pointage.date_pointage = date.today() - timedelta(days=day_shift + 1)
            db.session.commit()

    with client.application.app_context():
        mission = Mission.query.get(mission_id)
        assert mission.geolocation_max_accuracy == 45


def test_mission_accuracy_relaxes_temporarily_after_failures(client):
    token = login_employee(client)
    headers = {'Authorization': f'Bearer {token}'}

    from backend.models.user import User
    from backend.models.mission import Mission
    from backend.models.mission_user import MissionUser

    with client.application.app_context():
        user = User.query.filter_by(email="employee@pointflex.com").first()
        mission = Mission(
            company_id=user.company_id,
            order_number='MISSION-DYNAMIC-RELAX',
            title='Mission Adaptive Relax',
            geolocation_max_accuracy=20,
        )
        db.session.add(mission)
        db.session.flush()
        mu = MissionUser(mission_id=mission.id, user_id=user.id, status='accepted')
        db.session.add(mu)
        db.session.commit()
        mission_id = mission.id

    for _ in range(2):
        resp = client.post(
            '/api/attendance/checkin/mission',
            json={'mission_id': mission_id, 'coordinates': {'latitude': 0.0, 'longitude': 0.0, 'accuracy': 100}},
            headers=headers,
        )
        assert resp.status_code == 400

    with client.application.app_context():
        mission = Mission.query.get(mission_id)
        stats = GeolocationAccuracyStats.query.filter_by(context_type='mission', context_id=mission.id).first()
        assert mission.geolocation_max_accuracy == 35
        assert stats is not None
        assert stats.temporary_accuracy == 35

    resp = client.post(
        '/api/attendance/checkin/mission',
        json={'mission_id': mission_id, 'coordinates': {'latitude': 0.0, 'longitude': 0.0, 'accuracy': 18}},
        headers=headers,
    )
    assert resp.status_code == 201

    with client.application.app_context():
        mission = Mission.query.get(mission_id)
        stats = GeolocationAccuracyStats.query.filter_by(context_type='mission', context_id=mission.id).first()
        assert mission.geolocation_max_accuracy == 20
        assert stats.temporary_accuracy is None
=======
>>>>>>> a5789633


def test_multiple_checkins_same_day(client):
    token = login_employee(client)
    headers = {'Authorization': f'Bearer {token}'}

    from backend.models.user import User
    from backend.models.mission import Mission
    from backend.models.mission_user import MissionUser
    from backend.models.pointage import Pointage
    from backend.database import db
    with client.application.app_context():
        user = User.query.filter_by(email="employee@pointflex.com").first()
        mission = Mission(company_id=user.company_id, order_number='MISSION-MULTI', title='Mission Multi')
        db.session.add(mission)
        db.session.flush()
        mu = MissionUser(mission_id=mission.id, user_id=user.id, status='accepted')
        db.session.add(mu)
        db.session.commit()
        mission_id = mission.id
        user_id = user.id

    resp1 = client.post(
        '/api/attendance/checkin/office',
        json={'coordinates': {'latitude': 48.8566, 'longitude': 2.3522, 'accuracy': 5}},
        headers=headers,
    )
    assert resp1.status_code == 201

    resp2 = client.post(
        '/api/attendance/checkin/mission',
        json={'mission_id': mission_id, 'coordinates': {'latitude': 1.0, 'longitude': 2.0, 'accuracy': 5}},
        headers=headers,
    )
    assert resp2.status_code == 201
    assert resp2.get_json()['pointage']['type'] == 'mission'

    with client.application.app_context():
        cnt = Pointage.query.filter_by(user_id=user_id, date_pointage=date.today()).count()
    assert cnt == 2


def test_get_attendance_stats(client):
    token = login_employee(client)
    headers = {'Authorization': f'Bearer {token}'}
    client.post(
        '/api/attendance/checkin/office',
        json={'coordinates': {'latitude': 48.8566, 'longitude': 2.3522, 'accuracy': 5}},
        headers=headers,
    )
    resp = client.get('/api/attendance/stats', headers=headers)
    assert resp.status_code == 200
    data = resp.get_json()
    assert 'stats' in data


def test_geofencing_context_returns_company_data(client):
    token = login_employee(client)
    headers = {'Authorization': f'Bearer {token}'}

    from backend.models.user import User
    from backend.models.company import Company
    from backend.models.office import Office
    from backend.models.mission import Mission
    from backend.models.mission_user import MissionUser

    with client.application.app_context():
        user = User.query.filter_by(email="employee@pointflex.com").first()
        company = Company.query.get(user.company_id)
        company.office_latitude = 48.8566
        company.office_longitude = 2.3522
        company.office_radius = 150
        db.session.add(company)

        office = Office(
            company_id=company.id,
            name='Siège',
            address='Adresse',
            city='Paris',
            country='FR',
            latitude=48.8566,
            longitude=2.3522,
            radius=120,
            geolocation_max_accuracy=25,
            is_active=True,
        )
        db.session.add(office)
        db.session.flush()

        mission = Mission(
            company_id=company.id,
            order_number='MISSION-CONTEXT',
            title='Mission Contexte',
            latitude=48.857,
            longitude=2.353,
            radius=300,
            geolocation_max_accuracy=35,
        )
        db.session.add(mission)
        db.session.flush()

        mission_link = MissionUser(mission_id=mission.id, user_id=user.id, status='accepted')
        db.session.add(mission_link)
        db.session.commit()

    resp = client.get('/api/attendance/geofencing/context', headers=headers)
    assert resp.status_code == 200
    body = resp.get_json()
    assert 'context' in body
    context = body['context']
    assert context['offices'], 'Expected at least one office in context'
    assert context['fallback'] is not None
    assert any(m['order_number'] == 'MISSION-CONTEXT' for m in context['missions'])


<|MERGE_RESOLUTION|>--- conflicted
+++ resolved
@@ -225,55 +225,7 @@
     assert 'Précision de localisation insuffisante' in resp.get_json()['message']
 
 
-<<<<<<< HEAD
-def test_accuracy_alert_emitted_after_repeated_failures(client, monkeypatch):
-    token = login_employee(client)
-    headers = {'Authorization': f'Bearer {token}'}
-
-    from backend.models.user import User
-    from backend.models.mission import Mission
-    from backend.models.mission_user import MissionUser
-
-    with client.application.app_context():
-        user = User.query.filter_by(email="employee@pointflex.com").first()
-        mission = Mission(
-            company_id=user.company_id,
-            order_number='MISSION-ALERT',
-            title='Mission Alert',
-            geolocation_max_accuracy=10,
-        )
-        db.session.add(mission)
-        db.session.flush()
-        mu = MissionUser(mission_id=mission.id, user_id=user.id, status='accepted')
-        db.session.add(mu)
-        db.session.commit()
-        mission_id = mission.id
-
-    alerts = []
-
-    def fake_alert(**kwargs):
-        alerts.append(kwargs)
-        return kwargs
-
-    monkeypatch.setattr(
-        'backend.services.geolocation_accuracy_service.log_accuracy_alert',
-        fake_alert,
-    )
-
-    for _ in range(2):
-        resp = client.post(
-            '/api/attendance/checkin/mission',
-            json={'mission_id': mission_id, 'coordinates': {'latitude': 0.0, 'longitude': 0.0, 'accuracy': 100}},
-            headers=headers,
-        )
-        assert resp.status_code == 400
-
-    assert alerts, 'Expected an accuracy alert after repeated failures'
-    assert alerts[0]['failure_streak'] == 2
-    assert alerts[0]['threshold'] == 10
-
-=======
->>>>>>> a5789633
+
 
 def test_mission_checkin_uses_company_accuracy_when_missing_on_mission(client):
     token = login_employee(client)
@@ -283,10 +235,7 @@
     from backend.models.mission import Mission
     from backend.models.mission_user import MissionUser
 
-<<<<<<< HEAD
-=======
-
->>>>>>> a5789633
+
     with client.application.app_context():
         user = User.query.filter_by(email="employee@pointflex.com").first()
         user.company.geolocation_max_accuracy = 25
@@ -316,101 +265,7 @@
     assert str(25) in body['message']
 
 
-<<<<<<< HEAD
-def test_mission_accuracy_adjusts_down_after_successes(client):
-    token = login_employee(client)
-    headers = {'Authorization': f'Bearer {token}'}
-
-    from backend.models.user import User
-    from backend.models.mission import Mission
-    from backend.models.mission_user import MissionUser
-
-    with client.application.app_context():
-        user = User.query.filter_by(email="employee@pointflex.com").first()
-        mission = Mission(
-            company_id=user.company_id,
-            order_number='MISSION-DYNAMIC-LOWER',
-            title='Mission Adaptive Lower',
-            geolocation_max_accuracy=50,
-        )
-        db.session.add(mission)
-        db.session.flush()
-        mu = MissionUser(mission_id=mission.id, user_id=user.id, status='accepted')
-        db.session.add(mu)
-        db.session.commit()
-        mission_id = mission.id
-
-    for day_shift in range(3):
-        resp = client.post(
-            '/api/attendance/checkin/mission',
-            json={'mission_id': mission_id, 'coordinates': {'latitude': 0.0, 'longitude': 0.0, 'accuracy': 10}},
-            headers=headers,
-        )
-        assert resp.status_code == 201
-        pointage_id = resp.get_json()['pointage']['id']
-
-        with client.application.app_context():
-            pointage = Pointage.query.get(pointage_id)
-            pointage.date_pointage = date.today() - timedelta(days=day_shift + 1)
-            db.session.commit()
-
-    with client.application.app_context():
-        mission = Mission.query.get(mission_id)
-        assert mission.geolocation_max_accuracy == 45
-
-
-def test_mission_accuracy_relaxes_temporarily_after_failures(client):
-    token = login_employee(client)
-    headers = {'Authorization': f'Bearer {token}'}
-
-    from backend.models.user import User
-    from backend.models.mission import Mission
-    from backend.models.mission_user import MissionUser
-
-    with client.application.app_context():
-        user = User.query.filter_by(email="employee@pointflex.com").first()
-        mission = Mission(
-            company_id=user.company_id,
-            order_number='MISSION-DYNAMIC-RELAX',
-            title='Mission Adaptive Relax',
-            geolocation_max_accuracy=20,
-        )
-        db.session.add(mission)
-        db.session.flush()
-        mu = MissionUser(mission_id=mission.id, user_id=user.id, status='accepted')
-        db.session.add(mu)
-        db.session.commit()
-        mission_id = mission.id
-
-    for _ in range(2):
-        resp = client.post(
-            '/api/attendance/checkin/mission',
-            json={'mission_id': mission_id, 'coordinates': {'latitude': 0.0, 'longitude': 0.0, 'accuracy': 100}},
-            headers=headers,
-        )
-        assert resp.status_code == 400
-
-    with client.application.app_context():
-        mission = Mission.query.get(mission_id)
-        stats = GeolocationAccuracyStats.query.filter_by(context_type='mission', context_id=mission.id).first()
-        assert mission.geolocation_max_accuracy == 35
-        assert stats is not None
-        assert stats.temporary_accuracy == 35
-
-    resp = client.post(
-        '/api/attendance/checkin/mission',
-        json={'mission_id': mission_id, 'coordinates': {'latitude': 0.0, 'longitude': 0.0, 'accuracy': 18}},
-        headers=headers,
-    )
-    assert resp.status_code == 201
-
-    with client.application.app_context():
-        mission = Mission.query.get(mission_id)
-        stats = GeolocationAccuracyStats.query.filter_by(context_type='mission', context_id=mission.id).first()
-        assert mission.geolocation_max_accuracy == 20
-        assert stats.temporary_accuracy is None
-=======
->>>>>>> a5789633
+
 
 
 def test_multiple_checkins_same_day(client):
