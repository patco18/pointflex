"""
Service pour les opérations d'attendance avec gestion d'erreurs robuste
"""

from flask import current_app
from backend.models.pointage import Pointage
from backend.models.user import User
from backend.models.office import Office
from backend.models.company import Company
from backend.models.system_settings import SystemSettings
from backend.database import db
from backend.utils.notification_utils import send_notification
from backend.middleware.audit import log_user_action
from backend.utils.attendance_logger import log_attendance_event, log_attendance_error
from backend.services.geolocation_accuracy_service import GeolocationAccuracyService
from datetime import datetime, date, timedelta
from zoneinfo import ZoneInfo
from sqlalchemy.exc import SQLAlchemyError
import math
import traceback

def get_attendance_safe(user_id, start_date=None, end_date=None, page=1, per_page=20):
    """
    Récupère l'historique des pointages de manière sécurisée,
    en utilisant des requêtes SQL directes si nécessaire
    """
    try:
        # Valider les dates
        start_date_obj = None
        end_date_obj = None
        
        if start_date:
            try:
                start_date_obj = datetime.strptime(start_date, '%Y-%m-%d').date()
            except ValueError:
                return {
                    'error': True,
                    'message': "Format de date invalide pour start_date (YYYY-MM-DD)",
                    'status_code': 400
                }

        if end_date:
            try:
                end_date_obj = datetime.strptime(end_date, '%Y-%m-%d').date()
            except ValueError:
                return {
                    'error': True,
                    'message': "Format de date invalide pour end_date (YYYY-MM-DD)",
                    'status_code': 400
                }

        if start_date_obj and end_date_obj and start_date_obj > end_date_obj:
            return {
                'error': True,
                'message': "Plage de dates invalide : start_date est postérieure à end_date",
                'status_code': 400
            }
        
        # Tentative d'utilisation du modèle ORM normal
        try:
            # Construire la requête
            query = Pointage.query.filter_by(user_id=user_id)
            
            # Filtres de date
            if start_date_obj:
                query = query.filter(Pointage.date_pointage >= start_date_obj)
            if end_date_obj:
                query = query.filter(Pointage.date_pointage <= end_date_obj)
            
            # Ordonner par date décroissante
            query = query.order_by(Pointage.date_pointage.desc(), Pointage.heure_arrivee.desc())
            
            # Pagination
            pointages = query.paginate(page=page, per_page=per_page, error_out=False)
            
            # Conversion des pointages en dict avec gestion des erreurs
            records = []
            for pointage in pointages.items:
                try:
                    record = pointage.to_dict()
                    records.append(record)
                except Exception as e:
                    current_app.logger.error(f"Erreur lors de la conversion du pointage {pointage.id}: {str(e)}")
                    # Version simplifiée en cas d'erreur
                    records.append({
                        'id': pointage.id,
                        'user_id': pointage.user_id,
                        'date_pointage': pointage.date_pointage.isoformat() if pointage.date_pointage else None,
                        'heure_arrivee': pointage.heure_arrivee.isoformat() if pointage.heure_arrivee else None,
                        'heure_depart': pointage.heure_depart.isoformat() if pointage.heure_depart else None,
                        'statut': pointage.statut,
                        'type': pointage.type,
                        'error': 'Erreur de conversion'
                    })
            
            return {
                'error': False,
                'records': records,
                'pagination': {
                    'page': page,
                    'pages': pointages.pages,
                    'per_page': per_page,
                    'total': pointages.total
                },
                'status_code': 200
            }
            
        except SQLAlchemyError:
            # En cas d'erreur ORM, utiliser une requête SQL directe
            conn = db.engine.raw_connection()
            cursor = conn.cursor()

            # Vérifier les colonnes disponibles dans la table
            cursor.execute("PRAGMA table_info(pointages)")
            available_columns = {row[1] for row in cursor.fetchall()}

            base_columns = [
                'id', 'user_id', 'type', 'date_pointage', 'heure_arrivee', 'heure_depart',
                'statut', 'latitude', 'longitude', 'office_id', 'distance',
                'is_equalized', 'is_qr_scan', 'is_offline', 'sync_status',
                'offline_timestamp', 'device_id', 'delay_reason',
                'delay_category', 'is_justified', 'created_at', 'updated_at'
            ]

            select_columns = [col for col in base_columns if col in available_columns]

            base_query = f"""
                SELECT {', '.join(select_columns)}
                FROM pointages
                WHERE user_id = ?
            """

            params = [user_id]

            if start_date_obj:
                base_query += " AND date_pointage >= ?"
                params.append(start_date_obj.isoformat())

            if end_date_obj:
                base_query += " AND date_pointage <= ?"
                params.append(end_date_obj.isoformat())

            # Ajout de l'ordre et de la pagination
            base_query += " ORDER BY date_pointage DESC, heure_arrivee DESC LIMIT ? OFFSET ?"
            offset = (page - 1) * per_page
            params.extend([per_page, offset])

            # Exécuter la requête
            cursor.execute(base_query, params)
            pointages_data = cursor.fetchall()
            
            # Compter le nombre total pour la pagination
            count_query = """
                SELECT COUNT(*) FROM pointages
                WHERE user_id = ?
            """
            count_params = [user_id]
            
            if start_date_obj:
                count_query += " AND date_pointage >= ?"
                count_params.append(start_date_obj.isoformat())
                
            if end_date_obj:
                count_query += " AND date_pointage <= ?"
                count_params.append(end_date_obj.isoformat())
                
            cursor.execute(count_query, count_params)
            total = cursor.fetchone()[0]
            
            # Convertir les résultats en format lisible
            records = []
            for pointage in pointages_data:
                try:
                    record = {col: pointage[idx] for idx, col in enumerate(select_columns)}

                    # Ajouter les colonnes manquantes avec valeur None pour compatibilité
                    for col in base_columns:
                        record.setdefault(col, None)

                    # Conversion des champs booléens
                    for bool_col in ['is_equalized', 'is_qr_scan', 'is_offline', 'is_justified']:
                        if bool_col in record and record[bool_col] is not None:
                            record[bool_col] = bool(record[bool_col])

                    records.append(record)
                except Exception as e:
                    current_app.logger.error(f"Erreur lors de la conversion du pointage: {str(e)}")
                    records.append({
                        'id': pointage[0] if len(pointage) > 0 else None,
                        'user_id': pointage[1] if len(pointage) > 1 else None,
                        'date_pointage': pointage[3] if len(pointage) > 3 else None,
                        'heure_arrivee': pointage[4] if len(pointage) > 4 else None,
                        'heure_depart': pointage[5] if len(pointage) > 5 else None,
                        'statut': pointage[6] if len(pointage) > 6 else 'inconnu',
                        'type': pointage[2] if len(pointage) > 2 else 'inconnu',
                        'error': 'Erreur de conversion'
                    })
                    
            cursor.close()
            
            # Calculer le nombre de pages
            pages = (total + per_page - 1) // per_page  # Arrondi supérieur
            
            return {
                'error': False,
                'records': records,
                'pagination': {
                    'page': page,
                    'pages': pages,
                    'per_page': per_page,
                    'total': total
                },
                'status_code': 200
            }
                
    except Exception as e:
        current_app.logger.error(f"Erreur lors de la récupération des pointages: {str(e)}")
        traceback.print_exc()
        return {
            'error': True,
            'message': f"Erreur interne du serveur: {str(e)}",
            'status_code': 500,
            'records': [],
            'pagination': {
                'page': page,
                'pages': 0,
                'per_page': per_page,
                'total': 0
            }
        }

def get_attendance_stats_safe(user_id):
    """
    Récupère les statistiques de pointage de manière sécurisée
    """
    try:
        # Période par défaut : mois en cours
        today = date.today()
        start_of_month = today.replace(day=1)
        
        try:
            # Essayer d'abord l'approche ORM
            pointages = Pointage.query.filter(
                Pointage.user_id == user_id,
                Pointage.date_pointage >= start_of_month,
                Pointage.date_pointage <= today
            ).all()
            
            # Calculer les statistiques
            total_days = len(pointages)
            present_days = len([p for p in pointages if p.statut == 'present'])
            late_days = len([p for p in pointages if p.statut == 'retard'])
            absence_days = 0  # Pour l'instant, on ne gère pas les absences
            
            # Calculer les heures moyennes avec gestion d'erreurs
            total_hours = 0
            for p in pointages:
                try:
                    hours = p.calculate_worked_hours() or 8
                    total_hours += hours
                except Exception as e:
                    current_app.logger.error(f"Erreur lors du calcul des heures pour le pointage {p.id}: {str(e)}")
                    total_hours += 8  # Valeur par défaut en cas d'erreur
                    
            average_hours = total_hours / total_days if total_days > 0 else 0
            
        except SQLAlchemyError:
            # En cas d'erreur ORM, utiliser une requête SQL directe
            conn = db.engine.raw_connection()
            cursor = conn.cursor()
            
            # Compter le nombre total de pointages dans la période
            cursor.execute("""
                SELECT COUNT(*) FROM pointages 
                WHERE user_id = ? AND date_pointage >= ? AND date_pointage <= ?
            """, (user_id, start_of_month.isoformat(), today.isoformat()))
            total_days = cursor.fetchone()[0]
            
            # Compter les jours de présence
            cursor.execute("""
                SELECT COUNT(*) FROM pointages 
                WHERE user_id = ? AND date_pointage >= ? AND date_pointage <= ? AND statut = 'present'
            """, (user_id, start_of_month.isoformat(), today.isoformat()))
            present_days = cursor.fetchone()[0]
            
            # Compter les jours de retard
            cursor.execute("""
                SELECT COUNT(*) FROM pointages 
                WHERE user_id = ? AND date_pointage >= ? AND date_pointage <= ? AND statut = 'retard'
            """, (user_id, start_of_month.isoformat(), today.isoformat()))
            late_days = cursor.fetchone()[0]
            
            # Pour le calcul des heures moyennes, on utilise une valeur par défaut
            average_hours = 8.0
            absence_days = 0
            
            cursor.close()
        
        return {
            'error': False,
            'stats': {
                'total_days': total_days,
                'present_days': present_days,
                'late_days': late_days,
                'absence_days': absence_days,
                'average_hours': round(average_hours, 2),
                'period': {
                    'start': start_of_month.isoformat(),
                    'end': today.isoformat()
                }
            },
            'status_code': 200
        }
        
    except Exception as e:
        current_app.logger.error(f"Erreur lors de la récupération des statistiques: {str(e)}")
        traceback.print_exc()
        return {
            'error': True,
            'message': f"Erreur interne du serveur: {str(e)}",
            'stats': {
                'total_days': 0,
                'present_days': 0,
                'late_days': 0,
                'absence_days': 0,
                'average_hours': 0,
                'period': {
                    'start': date.today().replace(day=1).isoformat(),
                    'end': date.today().isoformat()
                }
            },
            'status_code': 500
        }

def get_last_7days_stats_safe(user_id):
    """
    Récupère les statistiques des 7 derniers jours de manière sécurisée
    """
    try:
        from backend.models.user import User
        
        # Récupérer l'utilisateur et sa société
        user = User.query.get(user_id)
        if not user or not user.company_id:
            return {
                'error': True,
                'message': "Utilisateur non trouvé ou non associé à une entreprise",
                'status_code': 404,
                'stats': []
            }
        
        company_id = user.company_id
        
        # Récupérer les 7 derniers jours
        today = date.today()
        last_7_days = [today - timedelta(days=i) for i in range(6, -1, -1)]  # Du plus ancien au plus récent
        
        daily_stats = []
        
        try:
            # Essayer d'abord avec l'ORM
            for day in last_7_days:
                # Obtenir les pointages de ce jour pour tous les utilisateurs de l'entreprise
                daily_pointages = Pointage.query.join(User).filter(
                    User.company_id == company_id,
                    Pointage.date_pointage == day
                ).all()
                
                # Calculer les présents, retards et absents
                presents = len([p for p in daily_pointages if p.statut == 'present'])
                retards = len([p for p in daily_pointages if p.statut == 'retard'])
                
                # Pour les absents, compter les utilisateurs actifs sans pointage
                total_active_users = User.query.filter_by(company_id=company_id, is_active=True).count()
                absents = total_active_users - (presents + retards)
                absents = max(0, absents)  # Éviter les nombres négatifs
                
                daily_stats.append({
                    'date': day.strftime('%d/%m'),
                    'present': presents,
                    'late': retards,
                    'absent': absents,
                    'total': total_active_users
                })
                
        except SQLAlchemyError:
            # En cas d'erreur ORM, utiliser SQL direct
            conn = db.engine.raw_connection()
            cursor = conn.cursor()
            
            # Pour chaque jour, faire une requête SQL directe
            for day in last_7_days:
                day_str = day.isoformat()
                
                # Compter les présents
                cursor.execute("""
                    SELECT COUNT(*) FROM pointages 
                    JOIN users ON users.id = pointages.user_id
                    WHERE users.company_id = ? AND pointages.date_pointage = ? AND pointages.statut = 'present'
                """, (company_id, day_str))
                presents = cursor.fetchone()[0] or 0
                
                # Compter les retards
                cursor.execute("""
                    SELECT COUNT(*) FROM pointages 
                    JOIN users ON users.id = pointages.user_id
                    WHERE users.company_id = ? AND pointages.date_pointage = ? AND pointages.statut = 'retard'
                """, (company_id, day_str))
                retards = cursor.fetchone()[0] or 0
                
                # Compter les utilisateurs actifs
                cursor.execute("""
                    SELECT COUNT(*) FROM users
                    WHERE company_id = ? AND is_active = 1
                """, (company_id,))
                total_active_users = cursor.fetchone()[0] or 0
                
                absents = total_active_users - (presents + retards)
                absents = max(0, absents)  # Éviter les nombres négatifs
                
                daily_stats.append({
                    'date': day.strftime('%d/%m'),
                    'present': presents,
                    'late': retards,
                    'absent': absents,
                    'total': total_active_users
                })
                
            cursor.close()
        
        return {
            'error': False,
            'stats': daily_stats,
            'status_code': 200
        }
        
    except Exception as e:
        current_app.logger.error(f"Erreur lors de la récupération des statistiques des 7 derniers jours: {str(e)}")
        traceback.print_exc()
        
        # Fournir des données par défaut en cas d'erreur
        today = date.today()
        last_7_days = [today - timedelta(days=i) for i in range(6, -1, -1)]
        
        default_stats = []
        for day in last_7_days:
            default_stats.append({
                'date': day.strftime('%d/%m'),
                'present': 0,
                'late': 0,
                'absent': 0,
                'total': 0
            })
        
        return {
            'error': True,
            'message': f"Erreur interne du serveur: {str(e)}",
            'stats': default_stats,
            'status_code': 500
        }

def office_checkin_safe(user_id, coordinates):
    """
    Effectue un pointage bureau de manière sécurisée avec gestion des erreurs robuste
    """
    try:
        
        # Validation des coordonnées
        if not coordinates.get('latitude') or not coordinates.get('longitude'):
            return {
                'error': True,
                'message': "Coordonnées GPS requises",
                'status_code': 400
            }
        if coordinates.get('accuracy') is None:
            return {
                'error': True,
                'message': "Précision GPS requise",
                'status_code': 400
            }
        
        # Récupérer l'utilisateur
        user = User.query.get(user_id)
        if not user:
            return {
                'error': True,
                'message': "Utilisateur non trouvé",
                'status_code': 401
            }
            
        # Utiliser toujours UTC pour la simplicité
        tz_name = 'UTC'
        
        # Paramètres par défaut
        max_accuracy = current_app.config.get('GEOLOCATION_MAX_ACCURACY', 100)
<<<<<<< HEAD
        threshold_entity = None
        company = getattr(user, 'company', None)
        if company and getattr(company, 'geolocation_max_accuracy', None) is not None:
            max_accuracy = company.geolocation_max_accuracy
            threshold_entity = company
=======

>>>>>>> a5789633
        min_distance = float('inf')
        nearest_office = None
        
        try:
            # Vérification des bureaux si l'utilisateur appartient à une entreprise
            if user.company_id:
                offices = Office.query.filter_by(
                    company_id=user.company_id,
                    is_active=True
                ).all()
                
                for office in offices:
                    try:
                        distance = calculate_distance(
                            coordinates['latitude'], coordinates['longitude'],
                            office.latitude, office.longitude
                        )
                        if distance < min_distance:
                            min_distance = distance
                            nearest_office = office
                    except Exception as e:
                        current_app.logger.error(f"Erreur lors du calcul de distance pour le bureau {office.id}: {str(e)}")
                
                # Utiliser la précision maximale du bureau si définie
                if nearest_office:
                    try:
                        if hasattr(nearest_office, 'geolocation_max_accuracy') and nearest_office.geolocation_max_accuracy is not None:
                            max_accuracy = nearest_office.geolocation_max_accuracy
                            threshold_entity = nearest_office
                    except:
                        pass  # Utiliser la valeur par défaut si la colonne n'existe pas
            
        except SQLAlchemyError:
            # En cas d'erreur ORM, utiliser une approche SQL directe
            conn = db.engine.raw_connection()
            cursor = conn.cursor()
            
            # Vérifier si la colonne geolocation_max_accuracy existe
            cursor.execute("PRAGMA table_info(offices)")
            columns = [column[1] for column in cursor.fetchall()]
            has_geo_accuracy = 'geolocation_max_accuracy' in columns
            
            if user.company_id:
                # Requête de base pour les bureaux actifs
                base_query = """
                    SELECT id, name, latitude, longitude, radius, timezone 
                    FROM offices 
                    WHERE company_id = ? AND is_active = 1
                """
                
                # Ajouter geolocation_max_accuracy s'il existe
                if has_geo_accuracy:
                    base_query = base_query.replace("timezone", "timezone, geolocation_max_accuracy")
                
                cursor.execute(base_query, (user.company_id,))
                offices_data = cursor.fetchall()
                
                for office_data in offices_data:
                    try:
                        office_lat = office_data[2]
                        office_lon = office_data[3]
                        if office_lat is not None and office_lon is not None:
                            distance = calculate_distance(
                                coordinates['latitude'], coordinates['longitude'],
                                office_lat, office_lon
                            )
                            if distance < min_distance:
                                min_distance = distance
                                nearest_office = {
                                    'id': office_data[0],
                                    'name': office_data[1],
                                    'latitude': office_lat,
                                    'longitude': office_lon,
                                    'radius': office_data[4],
                                    'timezone': office_data[5]
                                }
                                # Ajouter geolocation_max_accuracy s'il existe
                                if has_geo_accuracy and len(office_data) > 6:
                                    nearest_office['geolocation_max_accuracy'] = office_data[6]
                    except Exception as e:
                        current_app.logger.error(f"Erreur lors du calcul de distance pour le bureau {office_data[0]}: {str(e)}")
                
                # Utiliser la précision maximale du bureau si définie
                if nearest_office and 'geolocation_max_accuracy' in nearest_office and nearest_office['geolocation_max_accuracy'] is not None:
                    max_accuracy = nearest_office['geolocation_max_accuracy']
            
            cursor.close()

        adjuster = None
        if isinstance(threshold_entity, Office):
            adjuster = GeolocationAccuracyService.for_office(threshold_entity, user_id)
        elif isinstance(threshold_entity, Company):
            adjuster = GeolocationAccuracyService.for_company(threshold_entity, user_id)

        applied_threshold = max_accuracy

        # Vérifier la précision GPS
        if coordinates['accuracy'] > max_accuracy:
<<<<<<< HEAD
            log_attendance_error(
                'office_checkin_accuracy_rejected',
                user_id,
                {
                    'applied_threshold': applied_threshold,
                    'reported_accuracy': coordinates['accuracy'],
                    'coordinates': {
                        'latitude': coordinates.get('latitude'),
                        'longitude': coordinates.get('longitude'),
                        'altitude': coordinates.get('altitude'),
                        'heading': coordinates.get('heading'),
                        'speed': coordinates.get('speed'),
                    },
                    'office_id': getattr(nearest_office, 'id', None)
                    if isinstance(nearest_office, Office)
                    else (nearest_office.get('id') if isinstance(nearest_office, dict) else None),
                },
            )
=======

>>>>>>> a5789633
            if adjuster:
                adjuster.record_failure(coordinates['accuracy'], applied_threshold)
                db.session.commit()
            return {
                'error': True,
                'message': f"Précision de localisation insuffisante ({int(coordinates['accuracy'])}m). Maximum autorisé: {applied_threshold}m",
                'status_code': 400
            }
        
        # Traiter le pointage en fonction de la proximité avec le bureau
        if user.company_id:
            # Cas où il y a des bureaux et on est proche d'un bureau
            if nearest_office and isinstance(nearest_office, dict):  # Cas SQL direct
                if min_distance <= nearest_office.get('radius', float('inf')):
                    tz_name = nearest_office.get('timezone') or tz_name
                    pointage = create_pointage(
                        user_id=user_id,
                        type_pointage='office',
                        latitude=coordinates['latitude'],
                        longitude=coordinates['longitude'],
                        office_id=nearest_office['id'],
                        distance=min_distance,
                        accuracy=coordinates.get('accuracy'),
                        altitude=coordinates.get('altitude'),
                        heading=coordinates.get('heading'),
                        speed=coordinates.get('speed'),
                    )
                else:
                    return {
                        'error': True,
                        'message': f"Vous êtes trop loin du bureau ({int(min_distance)}m). Rayon autorisé: {nearest_office.get('radius', 'N/A')}m",
                        'status_code': 403
                    }
            elif nearest_office:  # Cas ORM
                if min_distance <= nearest_office.radius:
                    tz_name = nearest_office.timezone or tz_name
                    pointage = create_pointage(
                        user_id=user_id,
                        type_pointage='office',
                        latitude=coordinates['latitude'],
                        longitude=coordinates['longitude'],
                        office_id=nearest_office.id,
                        distance=min_distance,
                        accuracy=coordinates.get('accuracy'),
                        altitude=coordinates.get('altitude'),
                        heading=coordinates.get('heading'),
                        speed=coordinates.get('speed'),
                    )
                else:
                    return {
                        'error': True,
                        'message': f"Vous êtes trop loin du bureau ({int(min_distance)}m). Rayon autorisé: {nearest_office.radius if nearest_office else 'N/A'}m",
                        'status_code': 403
                    }
            else:
                # Cas où il n'y a pas de bureaux définis mais il y a des coordonnées d'entreprise
                try:
                    company = user.company
                    if company and hasattr(company, 'office_latitude') and hasattr(company, 'office_longitude'):
                        if company.office_latitude and company.office_longitude:
                            distance = calculate_distance(
                                coordinates['latitude'], coordinates['longitude'],
                                company.office_latitude, company.office_longitude
                            )
                            if distance > company.office_radius:
                                return {
                                    'error': True,
                                    'message': f"Vous êtes trop loin du bureau ({int(distance)}m). Rayon autorisé: {company.office_radius}m",
                                    'status_code': 403
                                }
                except Exception as e:
                    current_app.logger.error(f"Erreur lors de la vérification de la distance par rapport au siège: {str(e)}")
                
                # Créer le pointage simple
                pointage = create_pointage(
                    user_id=user_id,
                    type_pointage='office',
                    latitude=coordinates['latitude'],
                    longitude=coordinates['longitude'],
                    accuracy=coordinates.get('accuracy'),
                    altitude=coordinates.get('altitude'),
                    heading=coordinates.get('heading'),
                    speed=coordinates.get('speed'),
                )
        else:
            # Cas d'un utilisateur sans entreprise
            pointage = create_pointage(
                user_id=user_id,
                type_pointage='office',
                latitude=coordinates['latitude'],
                longitude=coordinates['longitude'],
                accuracy=coordinates.get('accuracy'),
                altitude=coordinates.get('altitude'),
                heading=coordinates.get('heading'),
                speed=coordinates.get('speed'),
            )
        
        # Retourner le pointage créé
        if pointage.get('error'):
            return pointage

        if adjuster:
            adjuster.record_success(coordinates['accuracy'], applied_threshold)
            db.session.commit()

        return {
            'error': False,
            'message': 'Pointage bureau enregistré avec succès',
            'pointage': pointage.get('pointage'),
            'status_code': 201
        }
        
    except Exception as e:
        current_app.logger.error(f"Erreur lors du pointage bureau: {str(e)}")
        traceback.print_exc()
        return {
            'error': True,
            'message': f"Erreur interne du serveur: {str(e)}",
            'status_code': 500
        }

def create_pointage(
    user_id,
    type_pointage,
    latitude,
    longitude,
    office_id=None,
    distance=None,
    accuracy=None,
    altitude=None,
    heading=None,
    speed=None,
):
    """
    Crée un nouveau pointage avec gestion des erreurs
    """
    try:
        
        # Utiliser toujours UTC pour la simplicité
        tz_name = 'UTC'
        
        # Pour la simplicité, on garde toujours UTC
        if office_id:
            try:
                office = Office.query.get(office_id)
            except:
                pass  # Garder le fuseau par défaut en cas d'erreur        # Utiliser directement UTC
        now_utc = datetime.now()
        today = now_utc.date()
        
        # Vérifier s'il existe déjà un pointage pour aujourd'hui
        try:
            existing_pointage = Pointage.query.filter_by(
                user_id=user_id,
                date_pointage=today
            ).first()
            
            if existing_pointage:
                try:
                    send_notification(user_id, "Pointage déjà enregistré pour aujourd'hui")
                except:
                    pass
                return {
                    'error': True,
                    'message': "Vous avez déjà pointé aujourd'hui",
                    'status_code': 409
                }
        except SQLAlchemyError:
            # Approche SQL directe en cas d'erreur
            conn = db.engine.raw_connection()
            cursor = conn.cursor()
            cursor.execute(
                "SELECT id FROM pointages WHERE user_id = ? AND date_pointage = ?",
                (user_id, today.isoformat())
            )
            if cursor.fetchone():
                try:
                    send_notification(user_id, "Pointage déjà enregistré pour aujourd'hui")
                except:
                    pass
                cursor.close()
                return {
                    'error': True,
                    'message': "Vous avez déjà pointé aujourd'hui",
                    'status_code': 409
                }
            cursor.close()
        
        # Créer le pointage
        try:
            pointage = Pointage(
                user_id=user_id,
                type=type_pointage,
                latitude=latitude,
                longitude=longitude,
                accuracy=accuracy,
                altitude=altitude,
                heading=heading,
                speed=speed,
                date_pointage=today,
                heure_arrivee=now_utc.time()
            )
            
            if office_id:
                pointage.office_id = office_id
                
            if distance is not None:
                pointage.distance = distance
                
            db.session.add(pointage)
            db.session.flush()
            
            # Logger l'action
            try:
                log_user_action(
                    action='OFFICE_CHECKIN',
                    resource_type='Pointage',
                    resource_id=pointage.id,
                    details={
                        'coordinates': {
                            'latitude': latitude,
                            'longitude': longitude,
                            'accuracy': accuracy,
                            'altitude': altitude,
                            'heading': heading,
                            'speed': speed,
                        },
                        'status': pointage.statut,
                        'office_id': getattr(pointage, 'office_id', None),
                        'distance': getattr(pointage, 'distance', None)
                    }
                )
            except:
                pass
                
            db.session.commit()
            
            # Journaliser l'événement de pointage
            try:
                log_attendance_event(
                    event_type='office_checkin',
                    user_id=user_id,
                    details={
                        'pointage_id': pointage.id,
                        'office_id': getattr(pointage, 'office_id', None),
                        'status': pointage.statut,
                        'time': pointage.heure_arrivee.strftime('%H:%M:%S'),
                        'accuracy': accuracy,
                        'altitude': altitude,
                        'heading': heading,
                        'speed': speed,
                    }
                )
            except:
                pass
            
            # Webhooks
            try:
                from backend.utils.webhook_utils import dispatch_webhook_event
                dispatch_webhook_event(
                    event_type='pointage.created',
                    payload_data=pointage.to_dict(),
                    company_id=User.query.get(user_id).company_id
                )
            except Exception as webhook_error:
                current_app.logger.error(f"Failed to dispatch pointage.created webhook for pointage {pointage.id}: {webhook_error}")
                try:
                    log_attendance_error('webhook_failure', user_id, str(webhook_error))
                except:
                    pass
            
            # Notifications
            try:
                send_notification(user_id, "Pointage bureau enregistré")
                if pointage.statut == 'retard':
                    send_notification(user_id, "Vous êtes en retard")
            except:
                pass
            
            return {
                'error': False,
                'pointage': pointage.to_dict()
            }
            
        except SQLAlchemyError as e:
            db.session.rollback()
            current_app.logger.error(f"Database error creating pointage: {str(e)}")
            return {
                'error': True,
                'message': "Erreur de base de données lors du pointage",
                'status_code': 500
            }
        
    except Exception as e:
        current_app.logger.error(f"Erreur lors de la création du pointage: {str(e)}")
        return {
            'error': True,
            'message': f"Erreur interne du serveur: {str(e)}",
            'status_code': 500
        }

def calculate_distance(lat1, lon1, lat2, lon2):
    """
    Calcule la distance en mètres entre deux points géographiques
    """
    try:
        # Validation des entrées
        if not all(isinstance(coord, (int, float)) for coord in [lat1, lon1, lat2, lon2]):
            current_app.logger.error(f"Invalid coordinate types: {type(lat1)}, {type(lon1)}, {type(lat2)}, {type(lon2)}")
            return float('inf')  # Distance infinie en cas d'erreur
        
        # Validation des valeurs
        if not (-90 <= lat1 <= 90 and -90 <= lat2 <= 90 and -180 <= lon1 <= 180 and -180 <= lon2 <= 180):
            current_app.logger.error(f"Coordinates out of range: {lat1}, {lon1}, {lat2}, {lon2}")
            return float('inf')  # Distance infinie en cas d'erreur
        
        # Rayon de la Terre en mètres
        R = 6371000
        
        # Convertir en radians
        lat1_rad = math.radians(lat1)
        lon1_rad = math.radians(lon1)
        lat2_rad = math.radians(lat2)
        lon2_rad = math.radians(lon2)
        
        # Différences
        dlat = lat2_rad - lat1_rad
        dlon = lon2_rad - lon1_rad
        
        # Formule de Haversine
        a = (math.sin(dlat/2) * math.sin(dlat/2) + 
             math.cos(lat1_rad) * math.cos(lat2_rad) * 
             math.sin(dlon/2) * math.sin(dlon/2))
        
        c = 2 * math.atan2(math.sqrt(a), math.sqrt(1-a))
        
        # Distance en mètres
        distance = R * c
        
        return distance
    except Exception as e:
        current_app.logger.error(f"Error calculating distance: {e}")
        return float('inf')  # Distance infinie en cas d'erreur<|MERGE_RESOLUTION|>--- conflicted
+++ resolved
@@ -493,15 +493,7 @@
         
         # Paramètres par défaut
         max_accuracy = current_app.config.get('GEOLOCATION_MAX_ACCURACY', 100)
-<<<<<<< HEAD
-        threshold_entity = None
-        company = getattr(user, 'company', None)
-        if company and getattr(company, 'geolocation_max_accuracy', None) is not None:
-            max_accuracy = company.geolocation_max_accuracy
-            threshold_entity = company
-=======
-
->>>>>>> a5789633
+
         min_distance = float('inf')
         nearest_office = None
         
@@ -600,28 +592,7 @@
 
         # Vérifier la précision GPS
         if coordinates['accuracy'] > max_accuracy:
-<<<<<<< HEAD
-            log_attendance_error(
-                'office_checkin_accuracy_rejected',
-                user_id,
-                {
-                    'applied_threshold': applied_threshold,
-                    'reported_accuracy': coordinates['accuracy'],
-                    'coordinates': {
-                        'latitude': coordinates.get('latitude'),
-                        'longitude': coordinates.get('longitude'),
-                        'altitude': coordinates.get('altitude'),
-                        'heading': coordinates.get('heading'),
-                        'speed': coordinates.get('speed'),
-                    },
-                    'office_id': getattr(nearest_office, 'id', None)
-                    if isinstance(nearest_office, Office)
-                    else (nearest_office.get('id') if isinstance(nearest_office, dict) else None),
-                },
-            )
-=======
-
->>>>>>> a5789633
+
             if adjuster:
                 adjuster.record_failure(coordinates['accuracy'], applied_threshold)
                 db.session.commit()
