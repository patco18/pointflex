--- conflicted
+++ resolved
@@ -493,16 +493,7 @@
         
         # Paramètres par défaut
         max_accuracy = current_app.config.get('GEOLOCATION_MAX_ACCURACY', 100)
-<<<<<<< HEAD
-        threshold_entity = None
-        company = getattr(user, 'company', None)
-        if company and getattr(company, 'geolocation_max_accuracy', None) is not None:
-            max_accuracy = company.geolocation_max_accuracy
-            threshold_entity = company
-=======
-        if user.company and getattr(user.company, 'geolocation_max_accuracy', None) is not None:
-            max_accuracy = user.company.geolocation_max_accuracy
->>>>>>> f8139bc9
+
         min_distance = float('inf')
         nearest_office = None
         
