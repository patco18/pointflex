"""
Routes Admin - Gestion des entreprises
"""

from flask import Blueprint, request, jsonify, send_file, send_from_directory, current_app
from flask_jwt_extended import jwt_required
from middleware.auth import require_admin, require_manager_or_above, get_current_user
from middleware.audit import log_user_action
from backend.models.user import User
from backend.models.company import Company
<<<<<<< HEAD
from backend.models.invoice import Invoice
=======

>>>>>>> 4f1e20d2
from backend.models.subscription_extension_request import SubscriptionExtensionRequest
from backend.models.office import Office
from backend.models.department import Department
from backend.models.service import Service
from backend.models.position import Position
from backend.models.pointage import Pointage
from io import BytesIO
from reportlab.pdfgen import canvas
from reportlab.lib.pagesizes import A4
from reportlab.platypus import Paragraph, Spacer # Keep only what's directly used here
from reportlab.lib.units import inch # Keep only what's directly used here
# Removed other direct reportlab imports as they are now in pdf_utils
from datetime import datetime
from backend.utils.pdf_utils import build_pdf_document, create_styled_table, get_report_styles, generate_report_title_elements
from backend.database import db
import json
from werkzeug.utils import secure_filename
import os

# Stripe utilities
from backend.services import stripe_service
<<<<<<< HEAD
from backend.routes.stripe_routes import get_stripe_price_to_plan_mapping
from backend.services.stripe_service import create_checkout_session

=======
>>>>>>> 4f1e20d2

admin_bp = Blueprint('admin', __name__)

# Helper to get company for current admin user
def get_admin_company():
    current_user = get_current_user()
    if not current_user.company_id:
        return None, jsonify(message="Aucune entreprise associée à cet utilisateur administrateur"), 400
    company = Company.query.get(current_user.company_id)
    if not company:
        return None, jsonify(message="Entreprise non trouvée"), 404
    return company, None


@admin_bp.route('/subscription', methods=['GET'])
@require_admin
def get_company_subscription():
    """Récupère les informations d'abonnement de l'entreprise et les plans disponibles."""
    company, error_response = get_admin_company()
    if error_response:
        return error_response

    available_plans = []
    for price_id, details in get_stripe_price_to_plan_mapping().items():
        available_plans.append({
            "stripe_price_id": price_id,
            "name": details["name"],
            "max_employees": details["max_employees"],
            "amount_eur": details["amount_eur"],
            "interval_months": details["interval_months"],
            "description": f"Plan {details['name'].capitalize()} - {details['amount_eur']}€ / {details['interval_months']} mois, jusqu'à {details['max_employees']} employés."
        })

    # Get frontend URL for constructing success/cancel URLs
    frontend_url = current_app.config.get('FRONTEND_URL', 'http://localhost:5173') # Fallback

    return jsonify({
        "subscription_plan": company.subscription_plan,
        "subscription_status": company.subscription_status,
        "subscription_start": company.subscription_start.isoformat() if company.subscription_start else None,
        "subscription_end": company.subscription_end.isoformat() if company.subscription_end else None,
        "stripe_customer_id": company.stripe_customer_id,
        "stripe_subscription_id": company.stripe_subscription_id,
        "active_stripe_price_id": company.active_stripe_price_id,
        "max_employees": company.max_employees,
        "can_add_employee": company.can_add_employee,
        "available_plans": available_plans,
        "billing_portal_enabled": bool(company.stripe_customer_id) # Enable portal link if customer ID exists
    }), 200


@admin_bp.route('/subscription/checkout-session', methods=['POST'])
@require_admin
def create_company_subscription_checkout_session():
    """Crée une session de checkout Stripe pour un abonnement."""
    company, error_response = get_admin_company()
    if error_response:
        return error_response

    data = request.get_json()
    stripe_price_id = data.get('stripe_price_id')

    mapping = get_stripe_price_to_plan_mapping()
    if not stripe_price_id or stripe_price_id not in mapping:
        return jsonify(message="ID de plan Stripe (stripe_price_id) valide requis."), 400

    frontend_url = current_app.config.get('FRONTEND_URL', 'http://localhost:5173')
    # Define success and cancel URLs for Stripe Checkout
    # These URLs should be pages on your frontend that handle the result
    success_url = f"{frontend_url}/company/billing?session_id={{CHECKOUT_SESSION_ID}}&status=success"
    cancel_url = f"{frontend_url}/company/billing?status=cancel"

    try:
        # The get_or_create_stripe_customer within create_subscription_checkout_session
        # might set company.stripe_customer_id. We need to commit this.
        initial_stripe_customer_id = company.stripe_customer_id

        session = stripe_service.create_subscription_checkout_session(
            company=company,
            stripe_price_id=stripe_price_id,
            success_url=success_url,
            cancel_url=cancel_url
        )

        # If stripe_customer_id was newly created, commit it to the database.
        if company.stripe_customer_id and company.stripe_customer_id != initial_stripe_customer_id:
            try:
                db.session.add(company) # Add company to session if it wasn't already
                db.session.commit()
                current_app.logger.info(f"Committed new Stripe Customer ID {company.stripe_customer_id} for company {company.id}")
            except Exception as e:
                db.session.rollback()
                current_app.logger.error(f"Failed to commit new Stripe Customer ID for company {company.id}: {e}")
                # Don't fail the whole request, session might still be usable, but log error.
                # Or decide to return an error if this commit is critical before redirect.

        return jsonify({'checkout_session_id': session.id, 'checkout_url': session.url}), 200

    except stripe.error.StripeError as e:
        current_app.logger.error(f"Stripe API error for company {company.id}: {e}")
        return jsonify(message=f"Erreur Stripe: {str(e)}"), 500
    except RuntimeError as e: # For "Stripe package not available"
        current_app.logger.error(f"Stripe runtime error for company {company.id}: {e}")
        return jsonify(message=str(e)), 500
    except Exception as e:
        current_app.logger.error(f"Error creating checkout session for company {company.id}: {e}")
        db.session.rollback() # Rollback if any db change was attempted (like stripe_customer_id)
        return jsonify(message="Erreur interne du serveur lors de la création de la session de paiement."), 500


@admin_bp.route('/subscription/customer-portal', methods=['POST'])
@require_admin
def create_company_customer_portal_session():
    """Crée une session de portail client Stripe."""
    company, error_response = get_admin_company()
    if error_response:
        return error_response

    if not company.stripe_customer_id:
        return jsonify(message="Aucun client Stripe associé à cette entreprise. Veuillez d'abord souscrire à un plan."), 400

    frontend_url = current_app.config.get('FRONTEND_URL', 'http://localhost:5173')
    # Define return URL for Stripe Customer Portal
    return_url = f"{frontend_url}/company/billing"

    try:
        portal_session = stripe_service.create_customer_portal_session(
            stripe_customer_id=company.stripe_customer_id,
            return_url=return_url
        )
        return jsonify({'portal_url': portal_session.url}), 200
    except stripe.error.StripeError as e:
        current_app.logger.error(f"Stripe API error creating portal for company {company.id}: {e}")
        return jsonify(message=f"Erreur Stripe: {str(e)}"), 500
    except ValueError as e: # For missing customer ID
        current_app.logger.error(f"ValueError creating portal for company {company.id}: {e}")
        return jsonify(message=str(e)), 400
    except RuntimeError as e: # For "Stripe package not available"
        current_app.logger.error(f"Stripe runtime error for company {company.id}: {e}")
        return jsonify(message=str(e)), 500
    except Exception as e:
        current_app.logger.error(f"Error creating customer portal for company {company.id}: {e}")
        return jsonify(message="Erreur interne du serveur lors de la création du portail client."), 500


@admin_bp.route('/subscription/extension-request', methods=['POST'])
@require_admin
def request_subscription_extension():
    """Crée une demande de prolongation d'abonnement qui devra être validée par le superadmin."""
    current_admin = get_current_user()
    if not current_admin.company_id:
        return jsonify(message="Aucune entreprise associée"), 400

    data = request.get_json() or {}
    months = data.get('months', 1)
    reason = data.get('reason', '')

    if months < 1 or months > 24:
        return jsonify(message="Le nombre de mois doit être entre 1 et 24."), 400

    extension_req = SubscriptionExtensionRequest(
        company_id=current_admin.company_id,
        months=months,
        reason=reason,
        status='pending'
    )
    db.session.add(extension_req)
    db.session.commit()

    log_user_action(
        action='REQUEST_SUBSCRIPTION_EXTENSION',
        resource_type='SubscriptionExtensionRequest',
        resource_id=extension_req.id,
        new_values=extension_req.to_dict(),
        details={'company_id': current_admin.company_id}
    )

    return jsonify({'request': extension_req.to_dict()}), 201


<<<<<<< HEAD
@admin_bp.route('/company/invoices', methods=['GET'])
@require_admin
def list_company_invoices():
    """Liste les factures de l'entreprise de l'administrateur."""
    current_user = get_current_user()
    if not current_user.company_id:
        return jsonify(message="Aucune entreprise associée"), 400
    invoices = (
        Invoice.query.filter_by(company_id=current_user.company_id)
        .order_by(Invoice.created_at.desc())
        .all()
    )
    return jsonify({'invoices': [inv.to_dict() for inv in invoices]}), 200


@admin_bp.route('/invoices/<int:invoice_id>/stripe-session', methods=['POST'])
@require_admin
def create_invoice_checkout_session_admin(invoice_id):
    """Crée une session Stripe pour payer une facture."""
    current_user = get_current_user()
    invoice = Invoice.query.get_or_404(invoice_id)
    if current_user.role != 'superadmin' and invoice.company_id != current_user.company_id:
        return jsonify(message="Accès non autorisé"), 403

    data = request.get_json() or {}
    frontend_url = current_app.config.get('FRONTEND_URL', 'http://localhost:5173')
    success_url = data.get('success_url', f"{frontend_url}/company/billing?status=paid")
    cancel_url = data.get('cancel_url', f"{frontend_url}/company/billing?status=cancel")
    try:
        session = create_checkout_session(invoice, success_url, cancel_url)
        return jsonify({'session_id': session.id, 'checkout_url': session.url}), 200
    except Exception as e:
        print(f"Erreur lors de la création de session Stripe: {e}")
        return jsonify(message="Erreur interne du serveur"), 500

=======
>>>>>>> 4f1e20d2

@admin_bp.route('/employees', methods=['GET'])
@require_manager_or_above
def get_employees():
    """Récupère les employés de l'entreprise"""
    try:
        current_user = get_current_user()
        
        # SuperAdmin peut voir tous les utilisateurs
        if current_user.role == 'superadmin':
            query = User.query
        else:
            # Admin d'entreprise ne voit que ses employés
            query = User.query.filter_by(company_id=current_user.company_id)
        
        page = request.args.get('page', 1, type=int)
        per_page = min(request.args.get('per_page', 20, type=int), 100)
        
        employees = query.paginate(
            page=page, per_page=per_page, error_out=False
        )
        
        return jsonify({
            'employees': [emp.to_dict() for emp in employees.items],
            'pagination': {
                'page': page,
                'pages': employees.pages,
                'per_page': per_page,
                'total': employees.total
            }
        }), 200
        
    except Exception as e:
        print(f"Erreur lors de la récupération des employés: {e}")
        return jsonify(message="Erreur interne du serveur"), 500


@admin_bp.route('/employees', methods=['POST'])
@require_admin
def create_employee():
    """Crée un nouvel employé"""
    try:
        data = request.get_json()
        current_user = get_current_user()
        
        # Validation des données requises
        required_fields = ['email', 'nom', 'prenom', 'password']
        for field in required_fields:
            if not data.get(field):
                return jsonify(message=f"Le champ {field} est requis"), 400
        
        # Vérifier si l'email existe déjà
        if User.query.filter_by(email=data['email']).first():
            return jsonify(message="Un utilisateur avec cet email existe déjà"), 409
        
        # Déterminer l'entreprise
        if current_user.role == 'superadmin':
            company_id = data.get('company_id')
        else:
            company_id = current_user.company_id
        
        # Vérifier les limites de l'entreprise
        if company_id:
            company = Company.query.get(company_id)
            if company and not company.can_add_employee:
                return jsonify(message="Limite d'employés atteinte pour cette entreprise"), 409
        
        # Créer l'employé
        employee = User(
            email=data['email'],
            nom=data['nom'],
            prenom=data['prenom'],
            role=data.get('role', 'employee'),
            company_id=company_id,
            phone=data.get('phone')
            # Password will be set after validation
        )
        
        # Validate password before setting it
        from backend.utils.security_utils import validate_password_policy
        policy_errors = validate_password_policy(data['password'], user_object=None) # No user object for history check on create
        if policy_errors:
            return jsonify(message="Validation du mot de passe échouée.", errors=policy_errors), 400

        employee.set_password(data['password']) # Set password after validation

        db.session.add(employee)
        db.session.flush()  # Pour obtenir l'ID
        
        # Add initial password to history (set_password does this, but user ID must be set first)
        # This is implicitly handled if employee.id is available before set_password,
        # or if set_password is called after flush and before commit.
        # The current User.set_password() will add to history if self.id is available.
        # Since we flush to get ID, then set_password, this should work.

        # Logger l'action
        log_user_action(
            action='CREATE',
            resource_type='User',
            resource_id=employee.id,
            new_values=employee.to_dict()
        )
        
        db.session.commit()

        # Dispatch webhook event for user creation
        try:
            from backend.utils.webhook_utils import dispatch_webhook_event
            dispatch_webhook_event(
                event_type='user.created',
                payload_data=employee.to_dict(include_sensitive=False), # Avoid sending sensitive data like password hash
                company_id=employee.company_id
            )
        except Exception as webhook_error:
            current_app.logger.error(f"Failed to dispatch user.created webhook for user {employee.id}: {webhook_error}")
            # Do not fail the main request if webhook dispatch fails

        return jsonify({
            'message': 'Employé créé avec succès',
            'employee': employee.to_dict()
        }), 201
        
    except Exception as e:
        print(f"Erreur lors de la création de l'employé: {e}")
        db.session.rollback()
        return jsonify(message="Erreur interne du serveur"), 500

@admin_bp.route('/employees/<int:employee_id>', methods=['PUT'])
@require_admin
def update_employee(employee_id):
    """Met à jour un employé"""
    try:
        current_user = get_current_user()
        employee = User.query.get_or_404(employee_id)
        
        # Vérifier les permissions
        if current_user.role != 'superadmin' and employee.company_id != current_user.company_id:
            return jsonify(message="Accès non autorisé"), 403
        
        data = request.get_json()
        
        # Sauvegarder les anciennes valeurs pour l'audit
        old_values = employee.to_dict()
        
        # Mettre à jour les champs
        updatable_fields = ['nom', 'prenom', 'phone', 'role', 'is_active']
        
        for field in updatable_fields:
            if field in data:
                setattr(employee, field, data[field])
        
        # Changer le mot de passe si fourni
        if data.get('password'):
            from backend.utils.security_utils import validate_password_policy
            policy_errors = validate_password_policy(data['password'], user_object=employee)
            if policy_errors:
                return jsonify(message="Validation du nouveau mot de passe échouée.", errors=policy_errors), 400
            employee.set_password(data['password'])
        
        # Logger l'action
        log_user_action(
            action='UPDATE',
            resource_type='User',
            resource_id=employee.id,
            old_values=old_values,
            new_values=employee.to_dict()
        )
        
        db.session.commit()

        try:
            from backend.utils.webhook_utils import dispatch_webhook_event
            dispatch_webhook_event(
                event_type='user.updated',
                payload_data=employee.to_dict(include_sensitive=False),
                company_id=employee.company_id
            )
        except Exception as webhook_error:
            current_app.logger.error(f"Failed to dispatch user.updated webhook for user {employee.id}: {webhook_error}")

        return jsonify({
            'message': 'Employé mis à jour avec succès',
            'employee': employee.to_dict()
        }), 200
        
    except Exception as e:
        print(f"Erreur lors de la mise à jour de l'employé: {e}")
        db.session.rollback()
        return jsonify(message="Erreur interne du serveur"), 500

@admin_bp.route('/employees/<int:employee_id>', methods=['DELETE'])
@require_admin
def delete_employee(employee_id):
    """Supprime un employé"""
    try:
        current_user = get_current_user()
        employee = User.query.get_or_404(employee_id)
        
        # Vérifier les permissions
        if current_user.role != 'superadmin' and employee.company_id != current_user.company_id:
            return jsonify(message="Accès non autorisé"), 403
        
        # Empêcher la suppression de soi-même
        if employee.id == current_user.id:
            return jsonify(message="Vous ne pouvez pas vous supprimer vous-même"), 409
        
        # Sauvegarder pour l'audit
        old_values = employee.to_dict()
        
        # Logger l'action avant suppression
        log_user_action(
            action='DELETE',
            resource_type='User',
            resource_id=employee.id,
            old_values=old_values
        )
        
        db.session.delete(employee)
        db.session.commit()

        try:
            from backend.utils.webhook_utils import dispatch_webhook_event
            dispatch_webhook_event(
                event_type='user.deleted',
                # old_values contains the state of the user before deletion
                payload_data=old_values, # Send the data of the deleted user
                company_id=old_values.get('company_id') # Get company_id from the old data
            )
        except Exception as webhook_error:
            current_app.logger.error(f"Failed to dispatch user.deleted webhook for user ID {employee_id}: {webhook_error}")
        
        return jsonify(message="Employé supprimé avec succès"), 200
        
    except Exception as e:
        print(f"Erreur lors de la suppression de l'employé: {e}")
        db.session.rollback()
        return jsonify(message="Erreur interne du serveur"), 500


@admin_bp.route('/attendance', methods=['GET'])
@require_manager_or_above
def get_company_attendance():
    """Retourne tous les pointages des utilisateurs de l'entreprise"""
    try:
        current_user = get_current_user()

        query = Pointage.query.join(User)

        if current_user.role != 'superadmin':
            query = query.filter(User.company_id == current_user.company_id)

        start_date = request.args.get('start_date')
        end_date = request.args.get('end_date')

        if start_date:
            start_obj = datetime.strptime(start_date, '%Y-%m-%d').date()
            query = query.filter(Pointage.date_pointage >= start_obj)
        if end_date:
            end_obj = datetime.strptime(end_date, '%Y-%m-%d').date()
            query = query.filter(Pointage.date_pointage <= end_obj)

        pointages = query.order_by(Pointage.date_pointage.desc()).all()

        records = []
        for p in pointages:
            data = p.to_dict()
            data['user_name'] = f"{p.user.prenom} {p.user.nom}" if p.user else str(p.user_id)
            records.append(data)

        return jsonify({'records': records}), 200

    except Exception as e:
        print(f"Erreur get_company_attendance: {e}")
        return jsonify(message="Erreur interne du serveur"), 500

@admin_bp.route('/organization-data', methods=['GET'])
@require_admin
def get_organization_data():
    """Récupère les données organisationnelles (départements, services, etc.)"""
    try:
        current_user = get_current_user()

        if current_user.role == 'superadmin':
            departments = Department.query.all()
            services = Service.query.all()
            positions = Position.query.all()
        else:
            departments = Department.query.filter_by(company_id=current_user.company_id).all()
            services = Service.query.filter_by(company_id=current_user.company_id).all()
            positions = Position.query.filter_by(company_id=current_user.company_id).all()

        return jsonify({
            'departments': [d.to_dict() for d in departments],
            'services': [s.to_dict() for s in services],
            'positions': [p.to_dict() for p in positions]
        }), 200
        
    except Exception as e:
        print(f"Erreur lors de la récupération des données organisationnelles: {e}")
        return jsonify(message="Erreur interne du serveur"), 500


@admin_bp.route('/departments', methods=['GET'])
@require_admin
def get_departments():
    """Liste les départements de l'entreprise."""
    try:
        current_user = get_current_user()
        if current_user.role == 'superadmin':
            departments = Department.query.all()
        else:
            departments = Department.query.filter_by(company_id=current_user.company_id).all()
        return jsonify({'departments': [d.to_dict() for d in departments]}), 200
    except Exception as e:
        print(f"Erreur lors de la récupération des départements: {e}")
        return jsonify(message="Erreur interne du serveur"), 500


@admin_bp.route('/departments', methods=['POST'])
@require_admin
def create_department():
    """Crée un département."""
    try:
        data = request.get_json()
        current_user = get_current_user()

        if current_user.role == 'superadmin':
            company_id = data.get('company_id')
            if not company_id:
                return jsonify(message="company_id requis"), 400
        else:
            company_id = current_user.company_id

        department = Department(
            company_id=company_id,
            name=data.get('name'),
            description=data.get('description'),
            manager_name=data.get('manager_name'),
            is_active=data.get('is_active', True),
        )
        db.session.add(department)
        db.session.flush()

        log_user_action(
            action='CREATE',
            resource_type='Department',
            resource_id=department.id,
            new_values=department.to_dict(),
        )

        db.session.commit()
        return jsonify({'department': department.to_dict(), 'message': 'Département créé'}), 201
    except Exception as e:
        print(f"Erreur lors de la création du département: {e}")
        db.session.rollback()
        return jsonify(message="Erreur interne du serveur"), 500


@admin_bp.route('/departments/<int:department_id>', methods=['PUT'])
@require_admin
def update_department(department_id):
    """Met à jour un département."""
    try:
        department = Department.query.get_or_404(department_id)
        current_user = get_current_user()
        if current_user.role != 'superadmin' and department.company_id != current_user.company_id:
            return jsonify(message="Accès non autorisé"), 403

        data = request.get_json()
        old = department.to_dict()
        for field in ['name', 'description', 'manager_name', 'is_active']:
            if field in data:
                setattr(department, field, data[field])

        log_user_action(
            action='UPDATE',
            resource_type='Department',
            resource_id=department.id,
            old_values=old,
            new_values=department.to_dict(),
        )

        db.session.commit()
        return jsonify({'department': department.to_dict(), 'message': 'Département mis à jour'}), 200
    except Exception as e:
        print(f"Erreur lors de la mise à jour du département: {e}")
        db.session.rollback()
        return jsonify(message="Erreur interne du serveur"), 500


@admin_bp.route('/departments/<int:department_id>', methods=['DELETE'])
@require_admin
def delete_department(department_id):
    """Supprime un département."""
    try:
        department = Department.query.get_or_404(department_id)
        current_user = get_current_user()
        if current_user.role != 'superadmin' and department.company_id != current_user.company_id:
            return jsonify(message="Accès non autorisé"), 403

        old = department.to_dict()
        log_user_action(
            action='DELETE',
            resource_type='Department',
            resource_id=department.id,
            old_values=old,
        )
        db.session.delete(department)
        db.session.commit()
        return jsonify(message='Département supprimé'), 200
    except Exception as e:
        print(f"Erreur lors de la suppression du département: {e}")
        db.session.rollback()
        return jsonify(message="Erreur interne du serveur"), 500


@admin_bp.route('/services', methods=['GET'])
@require_admin
def get_services():
    """Liste les services."""
    try:
        current_user = get_current_user()
        query = Service.query
        if current_user.role != 'superadmin':
            query = query.filter_by(company_id=current_user.company_id)
        department_id = request.args.get('department_id', type=int)
        if department_id:
            query = query.filter_by(department_id=department_id)
        services = query.all()
        return jsonify({'services': [s.to_dict() for s in services]}), 200
    except Exception as e:
        print(f"Erreur lors de la récupération des services: {e}")
        return jsonify(message="Erreur interne du serveur"), 500


@admin_bp.route('/services', methods=['POST'])
@require_admin
def create_service():
    """Crée un service."""
    try:
        data = request.get_json()
        current_user = get_current_user()

        if current_user.role == 'superadmin':
            company_id = data.get('company_id')
            if not company_id:
                return jsonify(message="company_id requis"), 400
        else:
            company_id = current_user.company_id

        service = Service(
            company_id=company_id,
            department_id=data.get('department_id'),
            name=data.get('name'),
            description=data.get('description'),
            manager_name=data.get('manager_name'),
            is_active=data.get('is_active', True),
        )
        db.session.add(service)
        db.session.flush()

        log_user_action(
            action='CREATE',
            resource_type='Service',
            resource_id=service.id,
            new_values=service.to_dict(),
        )

        db.session.commit()
        return jsonify({'service': service.to_dict(), 'message': 'Service créé'}), 201
    except Exception as e:
        print(f"Erreur lors de la création du service: {e}")
        db.session.rollback()
        return jsonify(message="Erreur interne du serveur"), 500


@admin_bp.route('/services/<int:service_id>', methods=['PUT'])
@require_admin
def update_service(service_id):
    """Met à jour un service."""
    try:
        service = Service.query.get_or_404(service_id)
        current_user = get_current_user()
        if current_user.role != 'superadmin' and service.company_id != current_user.company_id:
            return jsonify(message="Accès non autorisé"), 403

        data = request.get_json()
        old = service.to_dict()
        for field in ['name', 'description', 'manager_name', 'department_id', 'is_active']:
            if field in data:
                setattr(service, field, data[field])

        log_user_action(
            action='UPDATE',
            resource_type='Service',
            resource_id=service.id,
            old_values=old,
            new_values=service.to_dict(),
        )

        db.session.commit()
        return jsonify({'service': service.to_dict(), 'message': 'Service mis à jour'}), 200
    except Exception as e:
        print(f"Erreur lors de la mise à jour du service: {e}")
        db.session.rollback()
        return jsonify(message="Erreur interne du serveur"), 500


@admin_bp.route('/services/<int:service_id>', methods=['DELETE'])
@require_admin
def delete_service(service_id):
    """Supprime un service."""
    try:
        service = Service.query.get_or_404(service_id)
        current_user = get_current_user()
        if current_user.role != 'superadmin' and service.company_id != current_user.company_id:
            return jsonify(message="Accès non autorisé"), 403

        old = service.to_dict()
        log_user_action(
            action='DELETE',
            resource_type='Service',
            resource_id=service.id,
            old_values=old,
        )
        db.session.delete(service)
        db.session.commit()
        return jsonify(message='Service supprimé'), 200
    except Exception as e:
        print(f"Erreur lors de la suppression du service: {e}")
        db.session.rollback()
        return jsonify(message="Erreur interne du serveur"), 500


@admin_bp.route('/positions', methods=['GET'])
@require_admin
def get_positions():
    """Liste les postes."""
    try:
        current_user = get_current_user()
        if current_user.role == 'superadmin':
            positions = Position.query.all()
        else:
            positions = Position.query.filter_by(company_id=current_user.company_id).all()
        return jsonify({'positions': [p.to_dict() for p in positions]}), 200
    except Exception as e:
        print(f"Erreur lors de la récupération des postes: {e}")
        return jsonify(message="Erreur interne du serveur"), 500


@admin_bp.route('/positions', methods=['POST'])
@require_admin
def create_position():
    """Crée un poste."""
    try:
        data = request.get_json()
        current_user = get_current_user()

        if current_user.role == 'superadmin':
            company_id = data.get('company_id')
            if not company_id:
                return jsonify(message="company_id requis"), 400
        else:
            company_id = current_user.company_id

        position = Position(
            company_id=company_id,
            name=data.get('name'),
            description=data.get('description'),
            level=data.get('level'),
            salary_min=data.get('salary_min'),
            salary_max=data.get('salary_max'),
            requirements=data.get('requirements'),
            is_active=data.get('is_active', True),
        )
        db.session.add(position)
        db.session.flush()

        log_user_action(
            action='CREATE',
            resource_type='Position',
            resource_id=position.id,
            new_values=position.to_dict(),
        )

        db.session.commit()
        return jsonify({'position': position.to_dict(), 'message': 'Poste créé'}), 201
    except Exception as e:
        print(f"Erreur lors de la création du poste: {e}")
        db.session.rollback()
        return jsonify(message="Erreur interne du serveur"), 500


@admin_bp.route('/positions/<int:position_id>', methods=['PUT'])
@require_admin
def update_position(position_id):
    """Met à jour un poste."""
    try:
        position = Position.query.get_or_404(position_id)
        current_user = get_current_user()
        if current_user.role != 'superadmin' and position.company_id != current_user.company_id:
            return jsonify(message="Accès non autorisé"), 403

        data = request.get_json()
        old = position.to_dict()
        for field in ['name', 'description', 'level', 'salary_min', 'salary_max', 'requirements', 'is_active']:
            if field in data:
                setattr(position, field, data[field])

        log_user_action(
            action='UPDATE',
            resource_type='Position',
            resource_id=position.id,
            old_values=old,
            new_values=position.to_dict(),
        )

        db.session.commit()
        return jsonify({'position': position.to_dict(), 'message': 'Poste mis à jour'}), 200
    except Exception as e:
        print(f"Erreur lors de la mise à jour du poste: {e}")
        db.session.rollback()
        return jsonify(message="Erreur interne du serveur"), 500


@admin_bp.route('/positions/<int:position_id>', methods=['DELETE'])
@require_admin
def delete_position(position_id):
    """Supprime un poste."""
    try:
        position = Position.query.get_or_404(position_id)
        current_user = get_current_user()
        if current_user.role != 'superadmin' and position.company_id != current_user.company_id:
            return jsonify(message="Accès non autorisé"), 403

        old = position.to_dict()
        log_user_action(
            action='DELETE',
            resource_type='Position',
            resource_id=position.id,
            old_values=old,
        )
        db.session.delete(position)
        db.session.commit()
        return jsonify(message='Poste supprimé'), 200
    except Exception as e:
        print(f"Erreur lors de la suppression du poste: {e}")
        db.session.rollback()
        return jsonify(message="Erreur interne du serveur"), 500

@admin_bp.route('/offices', methods=['GET'])
@require_admin
def get_offices():
    """Récupère les bureaux de l'entreprise"""
    try:
        current_user = get_current_user()
        
        # SuperAdmin peut voir tous les bureaux
        if current_user.role == 'superadmin':
            offices = Office.query.all()
        else:
            # Admin d'entreprise ne voit que ses bureaux
            offices = Office.query.filter_by(company_id=current_user.company_id).all()
        
        return jsonify({
            'offices': [office.to_dict() for office in offices]
        }), 200
        
    except Exception as e:
        print(f"Erreur lors de la récupération des bureaux: {e}")
        return jsonify(message="Erreur interne du serveur"), 500

@admin_bp.route('/offices', methods=['POST'])
@require_admin
def create_office():
    """Crée un nouveau bureau"""
    try:
        data = request.get_json()
        current_user = get_current_user()
        
        # Validation des données requises
        required_fields = ['name', 'latitude', 'longitude']
        for field in required_fields:
            if field not in data:
                return jsonify(message=f"Le champ {field} est requis"), 400
        
        # Déterminer l'entreprise
        if current_user.role == 'superadmin':
            company_id = data.get('company_id')
            if not company_id:
                return jsonify(message="L'ID de l'entreprise est requis pour un SuperAdmin"), 400
        else:
            company_id = current_user.company_id
        
        # Traiter les amenities pour s'assurer qu'elles sont stockées comme JSON
        amenities = data.get('amenities')
        if amenities and not isinstance(amenities, str):
            amenities = json.dumps(amenities)
        
        # Créer le bureau
        office = Office(
            company_id=company_id,
            name=data['name'],
            address=data.get('address'),
            city=data.get('city'),
            country=data.get('country'),
            latitude=data['latitude'],
            longitude=data['longitude'],
            radius=data.get('radius', 100),
            timezone=data.get('timezone', 'Europe/Paris'),
            capacity=data.get('capacity'),
            amenities=amenities,
            manager_name=data.get('manager_name'),
            phone=data.get('phone'),
            is_active=data.get('is_active', True),
            is_main=data.get('is_main', False)
        )
        
        db.session.add(office)
        db.session.flush()  # Pour obtenir l'ID
        
        # Logger l'action
        log_user_action(
            action='CREATE',
            resource_type='Office',
            resource_id=office.id,
            new_values=office.to_dict()
        )
        
        db.session.commit()
        
        return jsonify({
            'message': 'Bureau créé avec succès',
            'office': office.to_dict()
        }), 201
        
    except Exception as e:
        print(f"Erreur lors de la création du bureau: {e}")
        db.session.rollback()
        return jsonify(message="Erreur interne du serveur"), 500

@admin_bp.route('/offices/<int:office_id>', methods=['PUT'])
@require_admin
def update_office(office_id):
    """Met à jour un bureau"""
    try:
        current_user = get_current_user()
        office = Office.query.get_or_404(office_id)
        
        # Vérifier les permissions
        if current_user.role != 'superadmin' and office.company_id != current_user.company_id:
            return jsonify(message="Accès non autorisé"), 403
        
        data = request.get_json()
        
        # Sauvegarder les anciennes valeurs pour l'audit
        old_values = office.to_dict()
        
        # Traiter les amenities pour s'assurer qu'elles sont stockées comme JSON
        if 'amenities' in data and not isinstance(data['amenities'], str):
            data['amenities'] = json.dumps(data['amenities'])
        
        # Mettre à jour les champs
        updatable_fields = [
            'name', 'address', 'city', 'country', 'latitude', 'longitude',
            'radius', 'timezone', 'capacity', 'amenities', 'manager_name',
            'phone', 'is_active', 'is_main'
        ]
        
        for field in updatable_fields:
            if field in data:
                setattr(office, field, data[field])
        
        # Logger l'action
        log_user_action(
            action='UPDATE',
            resource_type='Office',
            resource_id=office.id,
            old_values=old_values,
            new_values=office.to_dict()
        )
        
        db.session.commit()
        
        return jsonify({
            'message': 'Bureau mis à jour avec succès',
            'office': office.to_dict()
        }), 200
        
    except Exception as e:
        print(f"Erreur lors de la mise à jour du bureau: {e}")
        db.session.rollback()
        return jsonify(message="Erreur interne du serveur"), 500

@admin_bp.route('/offices/<int:office_id>', methods=['DELETE'])
@require_admin
def delete_office(office_id):
    """Supprime un bureau"""
    try:
        current_user = get_current_user()
        office = Office.query.get_or_404(office_id)
        
        # Vérifier les permissions
        if current_user.role != 'superadmin' and office.company_id != current_user.company_id:
            return jsonify(message="Accès non autorisé"), 403
        
        # Sauvegarder pour l'audit
        old_values = office.to_dict()
        
        # Logger l'action avant suppression
        log_user_action(
            action='DELETE',
            resource_type='Office',
            resource_id=office.id,
            old_values=old_values
        )
        
        db.session.delete(office)
        db.session.commit()
        
        return jsonify(message="Bureau supprimé avec succès"), 200
        
    except Exception as e:
        print(f"Erreur lors de la suppression du bureau: {e}")
        db.session.rollback()
        return jsonify(message="Erreur interne du serveur"), 500

@admin_bp.route('/company/settings', methods=['GET'])
@require_admin
def get_company_settings():
    """Récupère les paramètres de l'entreprise"""
    current_user = get_current_user()

    if not current_user.company_id:
        return jsonify(message="Aucune entreprise associée à cet utilisateur"), 400

    company = Company.query.get_or_404(current_user.company_id)

    return jsonify({'company': company.to_dict(include_sensitive=True)}), 200


@admin_bp.route('/company/settings', methods=['PUT'])
@require_admin
def update_company_settings():
    """Met à jour les paramètres de l'entreprise"""
    try:
        current_user = get_current_user()
        
        # Vérifier que l'utilisateur a une entreprise
        if not current_user.company_id:
            return jsonify(message="Aucune entreprise associée à cet utilisateur"), 400
        
        company = Company.query.get_or_404(current_user.company_id)
        data = request.get_json()
        
        # Sauvegarder les anciennes valeurs pour l'audit
        old_values = company.to_dict()
        
        # Mettre à jour les champs
        updatable_fields = [
            'office_latitude', 'office_longitude', 'office_radius',
            'work_start_time', 'late_threshold', 'logo_url', 'theme_color'
        ]
        
        for field in updatable_fields:
            if field in data:
                value = data[field]
                if field == 'work_start_time' and isinstance(value, str):
                    try:
<<<<<<< HEAD
                        if len(value.split(':')) == 3:
                            value = datetime.strptime(value, '%H:%M:%S').time()
                        else:
                            value = datetime.strptime(value, '%H:%M').time()
                    except ValueError:
                        return jsonify(message="Format d'heure invalide"), 400

                if field in ['office_latitude', 'office_longitude'] and value is not None:
                    try:
                        value = float(value)
                    except ValueError:
                        return jsonify(message="Valeur de latitude/longitude invalide"), 400

                if field in ['office_radius', 'late_threshold'] and value is not None:
                    try:
                        value = int(value)
                    except ValueError:
                        return jsonify(message="Valeur numérique invalide"), 400

=======

                    except ValueError:
                        return jsonify(message="Format d'heure invalide"), 400
>>>>>>> 4f1e20d2
                setattr(company, field, value)
        
        # Logger l'action
        log_user_action(
            action='UPDATE_COMPANY_SETTINGS',
            resource_type='Company',
            resource_id=company.id,
            old_values=old_values,
            new_values=company.to_dict()
        )
        
        db.session.commit()

        try:
            from backend.utils.webhook_utils import dispatch_webhook_event
            dispatch_webhook_event(
                event_type='company.updated', # Or more specific like 'company.settings_updated'
                payload_data=company.to_dict(include_sensitive=False), # Send updated, non-sensitive company data
                company_id=company.id
            )
        except Exception as webhook_error:
            current_app.logger.error(f"Failed to dispatch company.updated webhook for company {company.id} after settings update: {webhook_error}")

        return jsonify({
            'message': 'Paramètres de l\'entreprise mis à jour avec succès',
            'company': company.to_dict()
        }), 200
        
    except Exception as e:
        print(f"Erreur lors de la mise à jour des paramètres: {e}")
        db.session.rollback()
        return jsonify(message="Erreur interne du serveur"), 500


@admin_bp.route('/company/logo', methods=['POST'])
@require_admin
def upload_company_logo():
    """Upload a new logo for the company and update the URL."""
    try:
        current_user = get_current_user()
        if not current_user.company_id:
            return jsonify(message="Aucune entreprise associée à cet utilisateur"), 400

        if 'logo' not in request.files:
            return jsonify(message="Fichier logo manquant"), 400

        file = request.files['logo']
        if file.filename == '':
            return jsonify(message="Nom de fichier vide"), 400

        allowed_ext = {'png', 'jpg', 'jpeg', 'gif', 'svg', 'webp'}
        if '.' not in file.filename or file.filename.rsplit('.', 1)[1].lower() not in allowed_ext:
            return jsonify(message="Format de fichier non supporté"), 400

        filename = secure_filename(file.filename)
        logo_folder = os.path.join(current_app.config['UPLOAD_FOLDER'], 'company_logos')
        os.makedirs(logo_folder, exist_ok=True)
        filename = f"{current_user.company_id}_{filename}"
        file_path = os.path.join(logo_folder, filename)
        file.save(file_path)

        url = f"/uploads/company_logos/{filename}"

        company = Company.query.get_or_404(current_user.company_id)
        old_values = company.to_dict()
        company.logo_url = url

        log_user_action(
            action='UPDATE_COMPANY_LOGO',
            resource_type='Company',
            resource_id=company.id,
            old_values=old_values,
            new_values=company.to_dict(),
        )

        db.session.commit()

        return jsonify({'logo_url': url, 'message': 'Logo mis à jour'}), 200

    except Exception as e:
        print(f"Erreur lors du téléversement du logo: {e}")
        db.session.rollback()
        return jsonify(message="Erreur interne du serveur"), 500

@admin_bp.route('/stats', methods=['GET'])
@require_admin
def get_company_stats():
    """Récupère les statistiques de l'entreprise"""
    try:
        current_user = get_current_user()
        
        # Vérifier que l'utilisateur a une entreprise
        if not current_user.company_id:
            return jsonify(message="Aucune entreprise associée à cet utilisateur"), 400
        
        company = Company.query.get_or_404(current_user.company_id)
        
        # Récupérer les statistiques
        total_employees = User.query.filter_by(company_id=company.id).count()
        active_employees = User.query.filter_by(company_id=company.id, is_active=True).count()
        
        # Statistiques simulées pour la démo
        stats = {
            'total_employees': total_employees,
            'active_employees': active_employees,
            'departments': 5,  # Simulé
            'services': 12,    # Simulé
            'offices': Office.query.filter_by(company_id=company.id).count(),
            'attendance_rate': 94.5,  # Simulé
            'retention_rate': 97.2,   # Simulé
            'growth_rate': 12.5       # Simulé
        }
        
        return jsonify({
            'stats': stats
        }), 200
        
    except Exception as e:
        print(f"Erreur lors de la récupération des statistiques: {e}")
        return jsonify(message="Erreur interne du serveur"), 500


@admin_bp.route('/attendance-report/pdf', methods=['GET'])
@require_admin
def attendance_report_pdf():
    """Génère un rapport PDF détaillé des pointages de l'entreprise."""
    try:
        current_user = get_current_user()
        company_id = current_user.company_id

        if not company_id:
            return jsonify(message="Aucune entreprise associée"), 400

        company = Company.query.get(company_id)
        if not company:
            return jsonify(message="Entreprise non trouvée"), 404

        start_date_str = request.args.get('start_date')
        end_date_str = request.args.get('end_date')
        pointage_type_filter = request.args.get('pointage_type') # 'office' or 'mission'
        pointage_status_filter = request.args.get('pointage_status') # 'present', 'retard'
        user_id_filter = request.args.get('user_id', type=int)
        sort_by_filter = request.args.get('sort_by', 'user_then_date') # e.g., 'date', 'user', 'type', 'status'
        sort_direction_filter = request.args.get('sort_direction', 'asc') # 'asc' or 'desc'


        query = Pointage.query.join(User).filter(User.company_id == company_id)

        report_filters_texts = []
        if start_date_str:
            start_date = datetime.strptime(start_date_str, '%Y-%m-%d').date()
            query = query.filter(Pointage.date_pointage >= start_date)
            report_filters_texts.append(f"Début: {start_date.strftime('%d/%m/%Y')}")
        if end_date_str:
            end_date = datetime.strptime(end_date_str, '%Y-%m-%d').date()
            query = query.filter(Pointage.date_pointage <= end_date) # Corrected to <= for end_date
            report_filters_texts.append(f"Fin: {end_date.strftime('%d/%m/%Y')}")
        if pointage_type_filter:
            query = query.filter(Pointage.type == pointage_type_filter)
            report_filters_texts.append(f"Type: {pointage_type_filter}")
        if pointage_status_filter:
            query = query.filter(Pointage.statut == pointage_status_filter)
            report_filters_texts.append(f"Statut Pointage: {pointage_status_filter}")
        if user_id_filter:
            # Ensure admin can access this user (user is in their company)
            user_to_filter = User.query.filter_by(id=user_id_filter, company_id=company_id).first()
            if not user_to_filter:
                return jsonify(message=f"Utilisateur avec ID {user_id_filter} non trouvé ou non autorisé."), 404
            query = query.filter(Pointage.user_id == user_id_filter)
            report_filters_texts.append(f"Employé: {user_to_filter.prenom} {user_to_filter.nom}")

        date_filter_text = ", ".join(report_filters_texts) if report_filters_texts else "toutes périodes"

        # Sorting logic
        order_criteria = []
        if sort_by_filter == 'date':
            order_criteria.extend([Pointage.date_pointage, Pointage.heure_arrivee, User.nom, User.prenom])
        elif sort_by_filter == 'type':
            order_criteria.extend([Pointage.type, User.nom, User.prenom, Pointage.date_pointage])
        elif sort_by_filter == 'status':
            order_criteria.extend([Pointage.statut, User.nom, User.prenom, Pointage.date_pointage])
        else: # Default: user_then_date
            order_criteria.extend([User.nom, User.prenom, Pointage.date_pointage, Pointage.heure_arrivee])

        if sort_direction_filter == 'desc':
            order_criteria = [criterion.desc() for criterion in order_criteria]

        query = query.order_by(*order_criteria)
        pointages = query.all()

        buffer = BytesIO()
        styles = get_report_styles() # Get styles from pdf_utils

        story = generate_report_title_elements(
            title_str="Rapport de Présence",
            period_str=date_filter_text,
            company_name=company.name
        )

        if not pointages:
            story.append(Paragraph("Aucun pointage trouvé pour la période sélectionnée.", styles['Normal']))
        else:
            table_data = [
                # Header Row - Using Paragraphs for potential styling and consistency
                [
                    Paragraph("Employé", styles['SmallText']),
                    Paragraph("Date", styles['SmallText']),
                    Paragraph("Arrivée", styles['SmallText']),
                    Paragraph("Départ", styles['SmallText']),
                    Paragraph("Durée (H)", styles['SmallText']),
                    Paragraph("Type", styles['SmallText']),
                    Paragraph("Retard (min)", styles['SmallText']),
                    Paragraph("Commentaire", styles['SmallText'])
                ]
            ]

            for p in pointages:
                user_name = f"{p.user.prenom} {p.user.nom}" if p.user else str(p.user_id)
                heure_arrivee_str = p.heure_arrivee.strftime('%H:%M') if p.heure_arrivee else "N/A"
                heure_depart_str = p.heure_depart.strftime('%H:%M') if p.heure_depart else "N/A"

                duration_hours_str = ""
                if p.heure_arrivee and p.heure_depart:
                    try:
                        # Ensure date_pointage is a date object, heure_arrivee/depart are time objects
                        datetime_arrivee = datetime.combine(p.date_pointage, p.heure_arrivee)
                        datetime_depart = datetime.combine(p.date_pointage, p.heure_depart)
                        if datetime_depart < datetime_arrivee: # Handles overnight case if checkout is next day, though not typical for pointage
                             datetime_depart += timedelta(days=1)
                        duration = datetime_depart - datetime_arrivee
                        duration_hours = duration.total_seconds() / 3600
                        duration_hours_str = f"{duration_hours:.2f}"
                    except TypeError: # In case date_pointage, heure_arrivee or heure_depart is None
                        duration_hours_str = "Erreur"

                retard_str = str(p.minutes_retard) if p.minutes_retard is not None else "0"

                table_data.append([
                    Paragraph(user_name, styles['SmallText']),
                    p.date_pointage.strftime('%d/%m/%y'), # Shorter date format
                    heure_arrivee_str,
                    heure_depart_str,
                    duration_hours_str,
                    Paragraph(p.type_pointage or "N/A", styles['SmallText']),
                    retard_str,
                    Paragraph(p.commentaire or "", styles['SmallText'])
                ])

            col_widths = [1.4*inch, 0.7*inch, 0.7*inch, 0.7*inch, 0.6*inch, 0.7*inch, 0.6*inch, 1.9*inch]

            # Define any custom style commands for this specific table
            custom_table_styles = [
                ('ALIGN', (0, 1), (0, -1), 'LEFT'),      # Align Employee Name to left
                ('ALIGN', (1, 1), (1, -1), 'CENTER'),    # Align Date to center
                ('ALIGN', (2, 1), (2, -1), 'CENTER'),    # Align Arrivee to center
                ('ALIGN', (3, 1), (3, -1), 'CENTER'),    # Align Depart to center
                ('ALIGN', (4, 1), (4, -1), 'RIGHT'),     # Align Duree to right
                ('ALIGN', (5, 1), (5, -1), 'CENTER'),    # Align Type to center
                ('ALIGN', (6, 1), (6, -1), 'RIGHT'),     # Align Retard to right
                ('ALIGN', (7, 1), (7, -1), 'LEFT'),      # Align Commentaire to left
                ('FONTSIZE', (0,0), (-1,-1), 7),         # Smaller font for all cells
                ('BACKGROUND', (0, 1), (-1, -1), colors.HexColor('#F0F0F0')), # Light grey background for data rows
                ('ROWBACKGROUNDS', (0, 1), (-1, -1), [colors.white, colors.HexColor('#FAFAFA')]), # Alternating rows
            ]

            attendance_table = create_styled_table(table_data, col_widths=col_widths, style_commands=custom_table_styles)
            story.append(attendance_table)

        # Build the PDF using the utility function
        final_pdf_buffer = build_pdf_document(
            buffer,
            story,
            title=f"Rapport Présence - {company.name}",
            author="PointFlex Application"
        )

        return send_file(final_pdf_buffer, mimetype='application/pdf',
                         as_attachment=True,
                         download_name=f'rapport_presence_{company.name.replace(" ", "_")}_{datetime.now().strftime("%Y%m%d")}.pdf')

    except Exception as e:
        current_app.logger.error(f"Erreur génération PDF pour l'entreprise {current_user.company_id if 'current_user' in locals() and current_user else 'N/A'}: {e}", exc_info=True)
        return jsonify(message="Erreur interne du serveur lors de la génération du PDF."), 500


@admin_bp.route('/employees/<int:employee_id>/manager', methods=['PUT'])
@require_admin # Only company admins can change managers for now
def set_employee_manager(employee_id):
    """Sets or changes the manager for an employee."""
    current_admin = get_current_user()
    data = request.get_json()
    new_manager_id = data.get('manager_id') # Can be None to remove manager

    target_employee = User.query.get_or_404(employee_id)

    # Permission check: Admin must belong to the same company as the employee
    if target_employee.company_id != current_admin.company_id:
        return jsonify(message="Accès non autorisé à cet employé."), 403

    if employee_id == new_manager_id:
        return jsonify(message="Un employé ne peut pas être son propre manager."), 400

    old_manager_id = target_employee.manager_id
    old_values_details = {'manager_id': old_manager_id}


    if new_manager_id is not None:
        new_manager = User.query.get(new_manager_id)
        if not new_manager:
            return jsonify(message=f"Manager avec ID {new_manager_id} non trouvé."), 404
        if new_manager.company_id != current_admin.company_id:
            return jsonify(message="Le manager sélectionné n'appartient pas à la même entreprise."), 403
        # Prevent circular management relations
        if User.would_create_manager_cycle(employee_id, new_manager_id):
            return jsonify(message="Cette relation de gestion créerait une boucle."), 400

        target_employee.manager_id = new_manager_id
        new_values_details = {'manager_id': new_manager_id, 'manager_name': f"{new_manager.prenom} {new_manager.nom}"}
    else:
        target_employee.manager_id = None # Remove manager
        new_values_details = {'manager_id': None, 'manager_name': None}

    try:
        db.session.commit()
        log_user_action(
            action='SET_EMPLOYEE_MANAGER',
            resource_type='User',
            resource_id=target_employee.id,
            old_values=old_values_details,
            new_values=new_values_details,
            details=f"Manager set for employee {target_employee.email} to manager_id {new_manager_id}"
        )
        # db.session.commit() # For audit log if not covered by main commit
        return jsonify({
            'message': 'Manager de l\'employé mis à jour avec succès.',
            'employee': target_employee.to_dict()
        }), 200
    except Exception as e:
        db.session.rollback()
        current_app.logger.error(f"Erreur lors de la définition du manager pour l'employé {employee_id}: {e}", exc_info=True)
        return jsonify(message="Erreur interne du serveur."), 500


@admin_bp.route('/employees/<int:employee_id>/attendance-report/pdf', methods=['GET'])
@require_admin # Ensures current_user is at least an admin of their company
def employee_attendance_report_pdf(employee_id):
    """Génère un rapport PDF des pointages pour un employé spécifique."""
    try:
        current_user = get_current_user() # This is the admin/manager performing the action

        # Fetch the target employee
        target_employee = User.query.get(employee_id)
        if not target_employee:
            return jsonify(message="Employé non trouvé."), 404

        # Permission check: Admin can only generate reports for employees in their own company
        if target_employee.company_id != current_user.company_id:
            return jsonify(message="Accès non autorisé à cet employé (hors entreprise)."), 403

        # Manager Scoping
        if current_user.role == 'manager':
            # Need to import or define get_managed_user_ids similar to leave_routes
            # For now, assuming a simplified check or that this endpoint is primarily for admins
            # A proper solution would be to share/import get_managed_user_ids or use a service
            # Let's add a placeholder for now and it can be refined.
            # This would require User model to be imported to get current_user.direct_reports
            is_managed_by_current_user = False
            if hasattr(current_user, 'direct_reports'): # Check if the relationship is loaded/available
                 managed_ids = [report.id for report in current_user.direct_reports]
                 if target_employee.id in managed_ids:
                    is_managed_by_current_user = True

            if not is_managed_by_current_user:
                 # Check if the target_employee's manager is the current_user
                if target_employee.manager_id != current_user.id:
                    return jsonify(message="Accès non autorisé. Le manager ne peut voir que les rapports de son équipe."), 403

        start_date_str = request.args.get('start_date')
        end_date_str = request.args.get('end_date')
        pointage_type_filter = request.args.get('pointage_type') # 'office' or 'mission'
        pointage_status_filter = request.args.get('pointage_status') # 'present', 'retard'
        # For individual report, user_id is fixed by employee_id
        sort_by = request.args.get('sort_by', 'date') # e.g., 'date', 'type', 'status'
        sort_direction = request.args.get('sort_direction', 'asc') # 'asc' or 'desc'

        query = Pointage.query.filter_by(user_id=employee_id)

        report_filters_texts = []
        if start_date_str:
            start_date = datetime.strptime(start_date_str, '%Y-%m-%d').date()
            query = query.filter(Pointage.date_pointage >= start_date)
            report_filters_texts.append(f"Début: {start_date.strftime('%d/%m/%Y')}")
        if end_date_str:
            end_date = datetime.strptime(end_date_str, '%Y-%m-%d').date()
            query = query.filter(Pointage.date_pointage <= end_date)
            report_filters_texts.append(f"Fin: {end_date.strftime('%d/%m/%Y')}")
        if pointage_type_filter:
            query = query.filter(Pointage.type == pointage_type_filter)
            report_filters_texts.append(f"Type: {pointage_type_filter}")
        if pointage_status_filter:
            query = query.filter(Pointage.statut == pointage_status_filter)
            report_filters_texts.append(f"Statut Pointage: {pointage_status_filter}")

        date_filter_text = ", ".join(report_filters_texts) if report_filters_texts else "toutes périodes"

        # Sorting logic
        order_criteria = []
        if sort_by == 'type':
            order_criteria.append(Pointage.type)
        elif sort_by == 'status':
            order_criteria.append(Pointage.statut)

        # Default sort includes date and time
        order_criteria.extend([Pointage.date_pointage, Pointage.heure_arrivee])

        if sort_direction == 'desc':
            final_order_criteria = [criterion.desc() for criterion in order_criteria]
        else: # asc
            final_order_criteria = [criterion.asc() for criterion in order_criteria]
            # Ensure secondary sort (time) matches primary (date) if date is the main sort
            if Pointage.date_pointage in order_criteria:
                date_sort_index = order_criteria.index(Pointage.date_pointage)
                time_sort_index = order_criteria.index(Pointage.heure_arrivee) if Pointage.heure_arrivee in order_criteria else -1
                if time_sort_index != -1:
                    final_order_criteria[time_sort_index] = Pointage.heure_arrivee.asc() if final_order_criteria[date_sort_index].direction.name == 'asc' else Pointage.heure_arrivee.desc()


        query = query.order_by(*final_order_criteria)
        pointages = query.all()

        buffer = BytesIO()
        styles = get_report_styles()

        story = generate_report_title_elements(
            title_str=f"Rapport de Présence - {target_employee.prenom} {target_employee.nom}",
            period_str=date_filter_text,
            company_name=target_employee.company.name if target_employee.company else "N/A"
        )

        if not pointages:
            story.append(Paragraph("Aucun pointage trouvé pour cet employé pour la période sélectionnée.", styles['Normal']))
        else:
            table_data = [
                [Paragraph(col, styles['SmallText']) for col in ["Date", "Arrivée", "Départ", "Durée (H)", "Type", "Retard (min)", "Lieu/Mission", "Statut"]]
            ]

            for p in pointages:
                heure_arrivee_str = p.heure_arrivee.strftime('%H:%M') if p.heure_arrivee else "N/A"
                heure_depart_str = p.heure_depart.strftime('%H:%M') if p.heure_depart else "N/A"
                duration_hours_str = ""
                if p.heure_arrivee and p.heure_depart:
                    try:
                        datetime_arrivee = datetime.combine(p.date_pointage, p.heure_arrivee)
                        datetime_depart = datetime.combine(p.date_pointage, p.heure_depart)
                        if datetime_depart < datetime_arrivee: datetime_depart += timedelta(days=1)
                        duration = datetime_depart - datetime_arrivee
                        duration_hours_str = f"{(duration.total_seconds() / 3600):.2f}"
                    except TypeError: duration_hours_str = "Erreur"

                retard_str = str(p.delay_minutes) if p.delay_minutes is not None else "0"
                lieu_mission_str = p.office.name if p.type == 'office' and p.office else (p.mission_order_number or "N/A")

                table_data.append([
                    p.date_pointage.strftime('%d/%m/%y'),
                    heure_arrivee_str,
                    heure_depart_str,
                    duration_hours_str,
                    Paragraph(p.type or "N/A", styles['SmallText']),
                    retard_str,
                    Paragraph(lieu_mission_str, styles['SmallText']),
                    Paragraph(p.statut or "", styles['SmallText'])
                ])

            col_widths = [0.7*inch, 0.7*inch, 0.7*inch, 0.6*inch, 0.7*inch, 0.6*inch, 1.5*inch, 1.8*inch]
            custom_table_styles = [
                ('ALIGN', (1, 1), (1, -1), 'CENTER'), ('ALIGN', (2, 1), (2, -1), 'CENTER'),
                ('ALIGN', (3, 1), (3, -1), 'CENTER'), ('ALIGN', (4, 1), (4, -1), 'RIGHT'),
                ('ALIGN', (5, 1), (5, -1), 'CENTER'), ('ALIGN', (6, 1), (6, -1), 'RIGHT'),
                ('ALIGN', (7, 1), (7, -1), 'LEFT'), ('ALIGN', (8, 1), (8, -1), 'LEFT'),
                ('FONTSIZE', (0,0), (-1,-1), 7),
                ('ROWBACKGROUNDS', (0, 1), (-1, -1), [colors.white, colors.HexColor('#FAFAFA')]),
            ]
            attendance_table = create_styled_table(table_data, col_widths=col_widths, style_commands=custom_table_styles)
            story.append(attendance_table)

        final_pdf_buffer = build_pdf_document(
            buffer, story,
            title=f"Rapport Présence - {target_employee.prenom} {target_employee.nom}",
            author="PointFlex Application"
        )

        return send_file(final_pdf_buffer, mimetype='application/pdf',
                         as_attachment=True,
                         download_name=f'rapport_presence_{target_employee.nom.lower()}_{employee_id}_{datetime.now().strftime("%Y%m%d")}.pdf')

    except Exception as e:
        current_app.logger.error(f"Erreur génération PDF pour employé {employee_id}: {e}", exc_info=True)
        return jsonify(message="Erreur interne du serveur lors de la génération du PDF."), 500

from backend.models.leave_request import LeaveRequest # For employee leave report

@admin_bp.route('/employees/<int:employee_id>/leave-report/pdf', methods=['GET'])
@require_admin
def employee_leave_report_pdf(employee_id):
    """Génère un rapport PDF de l'historique des congés pour un employé spécifique."""
    try:
        current_admin_or_manager = get_current_user()
        target_employee = User.query.get_or_404(employee_id)

        # Permission Check
        if current_admin_or_manager.role == 'superadmin':
            pass # Superadmin can access any employee's report
        elif current_admin_or_manager.role == 'admin_rh':
            if target_employee.company_id != current_admin_or_manager.company_id:
                return jsonify(message="Accès non autorisé à cet employé (hors entreprise)."), 403
        elif current_admin_or_manager.role == 'manager':
            if target_employee.manager_id != current_admin_or_manager.id and target_employee.id != current_admin_or_manager.id : # Manager can see own reports too via profile route
                 # Also check if target_employee is in the manager's reporting line if more complex hierarchy
                return jsonify(message="Accès non autorisé. Le manager ne peut voir que les rapports de son équipe."), 403
            if target_employee.company_id != current_admin_or_manager.company_id: # Should be redundant if manager_id check is good
                 return jsonify(message="Accès non autorisé (hors entreprise)."), 403
        else: # Other roles
            return jsonify(message="Permission non accordée."), 403


        start_date_str = request.args.get('start_date')
        end_date_str = request.args.get('end_date')
        status_filter = request.args.get('status')

        query = LeaveRequest.query.filter_by(user_id=employee_id)

        report_filters_texts = []
        if start_date_str:
            start_date = datetime.strptime(start_date_str, '%Y-%m-%d').date()
            query = query.filter(LeaveRequest.start_date >= start_date)
            report_filters_texts.append(f"Début: {start_date.strftime('%d/%m/%Y')}")
        if end_date_str:
            end_date = datetime.strptime(end_date_str, '%Y-%m-%d').date()
            query = query.filter(LeaveRequest.end_date <= end_date)
            report_filters_texts.append(f"Fin: {end_date.strftime('%d/%m/%Y')}")
        if status_filter:
            query = query.filter(LeaveRequest.status == status_filter)
            report_filters_texts.append(f"Statut: {status_filter}")

        period_str = ", ".join(report_filters_texts) if report_filters_texts else "toutes périodes"
        leave_requests = query.order_by(LeaveRequest.start_date.desc()).all()

        buffer = BytesIO()
        styles = get_report_styles()
        story = generate_report_title_elements(
            title_str=f"Historique de Congés - {target_employee.prenom} {target_employee.nom}",
            period_str=period_str,
            company_name=target_employee.company.name if target_employee.company else "N/A"
        )

        if not leave_requests:
            story.append(Paragraph("Aucune demande de congé trouvée pour cet employé avec les filtres sélectionnés.", styles['Normal']))
        else:
            table_data = [
                [Paragraph(col, styles['SmallText']) for col in
                    ["Type Congé", "Début", "Fin", "P.Début", "P.Fin", "Jours Dem.", "Statut", "Motif", "Approuvé par", "Comm. Approb."]]
            ]
            for lr in leave_requests:
                approver_name = f"{lr.approved_by.prenom} {lr.approved_by.nom}" if lr.approved_by else "N/A"
                table_data.append([
                    Paragraph(lr.leave_type.name if lr.leave_type else "N/A", styles['SmallText']),
                    lr.start_date.strftime('%d/%m/%y'),
                    lr.end_date.strftime('%d/%m/%y'),
                    Paragraph(lr.start_day_period.replace('_', ' ').replace('half day ', '½j '), styles['SmallText']),
                    Paragraph(lr.end_day_period.replace('_', ' ').replace('half day ', '½j '), styles['SmallText']),
                    str(lr.requested_days),
                    Paragraph(lr.status, styles['SmallText']),
                    Paragraph(lr.reason or "", styles['SmallText']),
                    Paragraph(approver_name, styles['SmallText']),
                    Paragraph(lr.approver_comments or "", styles['SmallText'])
                ])
            col_widths = [1*inch, 0.6*inch, 0.6*inch, 0.7*inch, 0.7*inch, 0.5*inch, 0.7*inch, 1.2*inch, 1*inch, 1.3*inch]
            custom_table_styles = [
                ('FONTSIZE', (0,0), (-1,-1), 7), ('VALIGN', (0,0), (-1,-1), 'TOP'),
                ('ROWBACKGROUNDS', (0, 1), (-1, -1), [colors.white, colors.HexColor('#FAFAFA')]),
                ('ALIGN', (1,1), (6, -1), 'CENTER'), ('ALIGN', (0,1), (0, -1), 'LEFT'),
                ('ALIGN', (7,1), (-1, -1), 'LEFT'),
            ]
            leave_table = create_styled_table(table_data, col_widths=col_widths, style_commands=custom_table_styles)
            story.append(leave_table)

        final_pdf_buffer = build_pdf_document(
            buffer, story,
            title=f"Historique Congés - {target_employee.prenom} {target_employee.nom}",
            author="PointFlex Application"
        )
        return send_file(final_pdf_buffer, mimetype='application/pdf',
                         as_attachment=True,
                         download_name=f'historique_conges_{target_employee.nom.lower()}_{employee_id}_{datetime.now().strftime("%Y%m%d")}.pdf')

    except Exception as e:
        current_app.logger.error(f"Erreur génération PDF historique congés pour employé {employee_id}: {e}", exc_info=True)
        return jsonify(message="Erreur interne du serveur lors de la génération du PDF."), 500


@admin_bp.route('/employees/<int:employee_id>/attendance', methods=['GET'])
@require_manager_or_above
def employee_attendance(employee_id):
    """Renvoie l'historique des pointages pour un employé"""
    try:
        current_user = get_current_user()
        employee = User.query.get_or_404(employee_id)

        if current_user.role != 'superadmin' and employee.company_id != current_user.company_id:
            return jsonify(message="Accès non autorisé"), 403

        start_date = request.args.get('start_date')
        end_date = request.args.get('end_date')

        query = Pointage.query.filter_by(user_id=employee_id)
        if start_date:
            start_obj = datetime.strptime(start_date, '%Y-%m-%d').date()
            query = query.filter(Pointage.date_pointage >= start_obj)
        if end_date:
            end_obj = datetime.strptime(end_date, '%Y-%m-%d').date()
            query = query.filter(Pointage.date_pointage <= end_obj)

        pointages = query.order_by(Pointage.date_pointage.desc()).all()
        records = [p.to_dict() for p in pointages]

        return jsonify({'employee': employee.to_dict(), 'records': records}), 200

    except Exception as e:
        print(f"Erreur employee_attendance: {e}")
        return jsonify(message="Erreur interne du serveur"), 500

# --- Company Leave Policy Management ---
from backend.models.company_holiday import CompanyHoliday

@admin_bp.route('/company/leave-policy', methods=['GET'])
@require_admin
def get_company_leave_policy():
    current_admin = get_current_user()
    company = Company.query.get_or_404(current_admin.company_id)

    company_holidays = CompanyHoliday.query.filter_by(company_id=company.id).order_by(CompanyHoliday.date).all()

    return jsonify({
        'work_days': company.work_days,
        'default_country_code_for_holidays': company.default_country_code_for_holidays,
        'company_holidays': [h.to_dict() for h in company_holidays]
    }), 200

@admin_bp.route('/company/leave-policy', methods=['PUT'])
@require_admin
def update_company_leave_policy():
    current_admin = get_current_user()
    company = Company.query.get_or_404(current_admin.company_id)
    data = request.get_json()

    old_policy_data = {
        'work_days': company.work_days,
        'default_country_code_for_holidays': company.default_country_code_for_holidays
    }

    if 'work_days' in data:
        # Basic validation: comma-separated string of numbers 0-6
        work_days_str = data['work_days']
        try:
            days_list = [int(d.strip()) for d in work_days_str.split(',') if d.strip()]
            if not all(0 <= day <= 6 for day in days_list):
                raise ValueError("Work days must be between 0 (Monday) and 6 (Sunday).")
            if len(set(days_list)) != len(days_list): # Check for duplicates
                 raise ValueError("Work days must not contain duplicates.")
            company.work_days = ",".join(map(str, sorted(days_list)))
        except ValueError as e:
            return jsonify(message=f"Invalid work_days format: {e}. Expected comma-separated numbers (0-6)."), 400

    if 'default_country_code_for_holidays' in data:
        country_code = data['default_country_code_for_holidays']
        if not country_code or len(country_code) > 10: # Basic validation
            return jsonify(message="Invalid country code format."), 400
        # Further validation against 'holidays' library supported countries could be added
        company.default_country_code_for_holidays = country_code.upper()

    try:
        db.session.commit()
        log_user_action(
            action='UPDATE_LEAVE_POLICY_SETTINGS',
            resource_type='Company',
            resource_id=company.id,
            old_values=old_policy_data,
            new_values={
                'work_days': company.work_days,
                'default_country_code_for_holidays': company.default_country_code_for_holidays
            }
        )
        # Dispatch webhook after successful commit
        try:
            from backend.utils.webhook_utils import dispatch_webhook_event
            dispatch_webhook_event(
                event_type='company.updated', # Specific event: 'company.leave_policy_updated'
                payload_data=company.to_dict(include_sensitive=False), # Send updated company data
                company_id=company.id
            )
        except Exception as webhook_error:
            current_app.logger.error(f"Failed to dispatch company.updated (leave_policy) webhook for company {company.id}: {webhook_error}")

        return jsonify({
            'message': 'Leave policy updated successfully.',
            'work_days': company.work_days,
            'default_country_code_for_holidays': company.default_country_code_for_holidays
        }), 200
    except Exception as e:
        db.session.rollback()
        current_app.logger.error(f"Error updating leave policy for company {company.id}: {e}", exc_info=True)
        return jsonify(message="Erreur interne du serveur."), 500


@admin_bp.route('/company/holidays', methods=['POST'])
@require_admin
def add_company_holiday():
    current_admin = get_current_user()
    company_id = current_admin.company_id
    data = request.get_json()

    if not data.get('date') or not data.get('name'):
        return jsonify(message="'date' and 'name' are required for company holiday."), 400

    try:
        holiday_date = datetime.strptime(data['date'], '%Y-%m-%d').date()
    except ValueError:
        return jsonify(message="Invalid date format for holiday. Use YYYY-MM-DD."), 400

    # Check if holiday with same date and name already exists for the company
    existing_holiday = CompanyHoliday.query.filter_by(
        company_id=company_id,
        date=holiday_date,
        name=data['name'] # Allow same date if name is different, or make date unique per company
    ).first()
    if existing_holiday:
        return jsonify(message="A company holiday with this date and name already exists."), 409

    new_holiday = CompanyHoliday(
        company_id=company_id,
        date=holiday_date,
        name=data['name']
    )

    try:
        db.session.add(new_holiday)
        db.session.commit()
        log_user_action(
            action='ADD_COMPANY_HOLIDAY',
            resource_type='CompanyHoliday',
            resource_id=new_holiday.id,
            new_values=new_holiday.to_dict(),
            details={'company_id': company_id}
        )
        return jsonify(new_holiday.to_dict()), 201
    except Exception as e:
        db.session.rollback()
        current_app.logger.error(f"Error adding company holiday for company {company_id}: {e}", exc_info=True)
        return jsonify(message="Erreur interne du serveur."), 500


@admin_bp.route('/company/holidays/<int:holiday_id>', methods=['DELETE'])
@require_admin
def delete_company_holiday(holiday_id):
    current_admin = get_current_user()
    holiday = CompanyHoliday.query.get_or_404(holiday_id)

    if holiday.company_id != current_admin.company_id:
        return jsonify(message="Permission denied. Holiday does not belong to your company."), 403

    old_holiday_data = holiday.to_dict()
    try:
        db.session.delete(holiday)
        db.session.commit()
        log_user_action(
            action='DELETE_COMPANY_HOLIDAY',
            resource_type='CompanyHoliday',
            resource_id=holiday_id, # Use holiday_id from path as object is deleted
            old_values=old_holiday_data,
            details={'company_id': current_admin.company_id}
        )
        return jsonify(message="Company holiday deleted successfully."), 200
    except Exception as e:
        db.session.rollback()
        current_app.logger.error(f"Error deleting company holiday {holiday_id}: {e}", exc_info=True)
        return jsonify(message="Erreur interne du serveur."), 500<|MERGE_RESOLUTION|>--- conflicted
+++ resolved
@@ -8,11 +8,7 @@
 from middleware.audit import log_user_action
 from backend.models.user import User
 from backend.models.company import Company
-<<<<<<< HEAD
-from backend.models.invoice import Invoice
-=======
-
->>>>>>> 4f1e20d2
+
 from backend.models.subscription_extension_request import SubscriptionExtensionRequest
 from backend.models.office import Office
 from backend.models.department import Department
@@ -34,12 +30,7 @@
 
 # Stripe utilities
 from backend.services import stripe_service
-<<<<<<< HEAD
-from backend.routes.stripe_routes import get_stripe_price_to_plan_mapping
-from backend.services.stripe_service import create_checkout_session
-
-=======
->>>>>>> 4f1e20d2
+
 
 admin_bp = Blueprint('admin', __name__)
 
@@ -220,44 +211,6 @@
     return jsonify({'request': extension_req.to_dict()}), 201
 
 
-<<<<<<< HEAD
-@admin_bp.route('/company/invoices', methods=['GET'])
-@require_admin
-def list_company_invoices():
-    """Liste les factures de l'entreprise de l'administrateur."""
-    current_user = get_current_user()
-    if not current_user.company_id:
-        return jsonify(message="Aucune entreprise associée"), 400
-    invoices = (
-        Invoice.query.filter_by(company_id=current_user.company_id)
-        .order_by(Invoice.created_at.desc())
-        .all()
-    )
-    return jsonify({'invoices': [inv.to_dict() for inv in invoices]}), 200
-
-
-@admin_bp.route('/invoices/<int:invoice_id>/stripe-session', methods=['POST'])
-@require_admin
-def create_invoice_checkout_session_admin(invoice_id):
-    """Crée une session Stripe pour payer une facture."""
-    current_user = get_current_user()
-    invoice = Invoice.query.get_or_404(invoice_id)
-    if current_user.role != 'superadmin' and invoice.company_id != current_user.company_id:
-        return jsonify(message="Accès non autorisé"), 403
-
-    data = request.get_json() or {}
-    frontend_url = current_app.config.get('FRONTEND_URL', 'http://localhost:5173')
-    success_url = data.get('success_url', f"{frontend_url}/company/billing?status=paid")
-    cancel_url = data.get('cancel_url', f"{frontend_url}/company/billing?status=cancel")
-    try:
-        session = create_checkout_session(invoice, success_url, cancel_url)
-        return jsonify({'session_id': session.id, 'checkout_url': session.url}), 200
-    except Exception as e:
-        print(f"Erreur lors de la création de session Stripe: {e}")
-        return jsonify(message="Erreur interne du serveur"), 500
-
-=======
->>>>>>> 4f1e20d2
 
 @admin_bp.route('/employees', methods=['GET'])
 @require_manager_or_above
@@ -1127,31 +1080,7 @@
                 value = data[field]
                 if field == 'work_start_time' and isinstance(value, str):
                     try:
-<<<<<<< HEAD
-                        if len(value.split(':')) == 3:
-                            value = datetime.strptime(value, '%H:%M:%S').time()
-                        else:
-                            value = datetime.strptime(value, '%H:%M').time()
-                    except ValueError:
-                        return jsonify(message="Format d'heure invalide"), 400
-
-                if field in ['office_latitude', 'office_longitude'] and value is not None:
-                    try:
-                        value = float(value)
-                    except ValueError:
-                        return jsonify(message="Valeur de latitude/longitude invalide"), 400
-
-                if field in ['office_radius', 'late_threshold'] and value is not None:
-                    try:
-                        value = int(value)
-                    except ValueError:
-                        return jsonify(message="Valeur numérique invalide"), 400
-
-=======
-
-                    except ValueError:
-                        return jsonify(message="Format d'heure invalide"), 400
->>>>>>> 4f1e20d2
+
                 setattr(company, field, value)
         
         # Logger l'action
