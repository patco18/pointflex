"""
Routes de pointage
"""

from flask import Blueprint, request, jsonify, Response, current_app
from flask_jwt_extended import jwt_required
from backend.middleware.auth import get_current_user
from backend.middleware.audit import log_user_action
from backend.utils.notification_utils import send_notification
from backend.utils.attendance_logger import log_attendance_event, log_attendance_error
from backend.models.pointage import Pointage
from backend.models.pause import Pause
from backend.models.user import User
from backend.models.mission import Mission
from backend.models.office import Office
from backend.database import db
from datetime import datetime, date, timedelta
from zoneinfo import ZoneInfo
from backend.models.system_settings import SystemSettings
import math
from sqlalchemy.exc import SQLAlchemyError

attendance_bp = Blueprint('attendance', __name__)

@attendance_bp.route('/checkin/office', methods=['POST'])
@jwt_required()
def office_checkin():
    """Pointage bureau avec géolocalisation"""
    try:
        current_user = get_current_user()
        if not current_user:
            return jsonify(message="Utilisateur non trouvé"), 401

        data = request.get_json()
        coordinates = data.get('coordinates', {})

        if not coordinates.get('latitude') or not coordinates.get('longitude'):
            return jsonify(message="Coordonnées GPS requises"), 400
        if coordinates.get('accuracy') is None:
            return jsonify(message="Précision GPS requise"), 400

        max_accuracy = current_app.config.get('GEOLOCATION_MAX_ACCURACY', 100)
        if coordinates['accuracy'] > max_accuracy:
            return jsonify(
                message=(
                    f"Précision de localisation insuffisante ({int(coordinates['accuracy'])}m). "
                    f"Maximum autorisé: {max_accuracy}m"
                )
            ), 400

        tz_name = SystemSettings.get_setting('general', 'default_timezone', 'UTC')
        pointage = None

        if current_user.company_id:
            offices = Office.query.filter_by(
                company_id=current_user.company_id,
                is_active=True
            ).all()

            nearest_office = None
            min_distance = float('inf')

            for office in offices:
                distance = calculate_distance(
                    coordinates['latitude'], coordinates['longitude'],
                    office.latitude, office.longitude
                )
                if distance < min_distance:
                    min_distance = distance
                    nearest_office = office

            if offices:
                if nearest_office and min_distance <= nearest_office.radius:
                    tz_name = nearest_office.timezone or tz_name
                    pointage = Pointage(
                        user_id=current_user.id,
                        type='office',
                        latitude=coordinates['latitude'],
                        longitude=coordinates['longitude'],
                        office_id=nearest_office.id,
                        office=nearest_office,
                        distance=min_distance
                    )
                else:
                    return jsonify(
                        message=f"Vous êtes trop loin du bureau ({int(min_distance)}m). Rayon autorisé: {nearest_office.radius if nearest_office else 'N/A'}m"
                    ), 403
            else:
                company = current_user.company
                if company and company.office_latitude and company.office_longitude:
                    distance = calculate_distance(
                        coordinates['latitude'], coordinates['longitude'],
                        company.office_latitude, company.office_longitude
                    )
                    if distance > company.office_radius:
                        return jsonify(
                            message=f"Vous êtes trop loin du bureau ({int(distance)}m). Rayon autorisé: {company.office_radius}m"
                        ), 403

                pointage = Pointage(
                    user_id=current_user.id,
                    type='office',
                    latitude=coordinates['latitude'],
                    longitude=coordinates['longitude']
                )
        else:
            pointage = Pointage(
                user_id=current_user.id,
                type='office',
                latitude=coordinates['latitude'],
                longitude=coordinates['longitude']
            )

        now_local = datetime.now(ZoneInfo(tz_name))
        now_utc = now_local.astimezone(ZoneInfo('UTC'))
        today = now_utc.date()

        existing_pointage = Pointage.query.filter_by(
            user_id=current_user.id,
            date_pointage=today
        ).first()

        if existing_pointage:
            send_notification(current_user.id, "Pointage déjà enregistré pour aujourd'hui")
            return jsonify(message="Vous avez déjà pointé aujourd'hui"), 409

        pointage.date_pointage = today
        pointage.heure_arrivee = now_utc.time()

        db.session.add(pointage)
        db.session.flush()

        # Logger l'action
        log_user_action(
            action='OFFICE_CHECKIN',
            resource_type='Pointage',
            resource_id=pointage.id,
            details={
                'coordinates': coordinates,
                'status': pointage.statut,
                'office_id': getattr(pointage, 'office_id', None),
                'distance': getattr(pointage, 'distance', None)
            }
        )

        db.session.commit()

        # Journaliser l'événement de pointage
        log_attendance_event(
            event_type='office_checkin',
            user_id=current_user.id,
            details={
                'pointage_id': pointage.id,
                'office_id': getattr(pointage, 'office_id', None),
                'status': pointage.statut,
                'time': pointage.heure_arrivee.strftime('%H:%M:%S')
            }
        )

        try:
            from backend.utils.webhook_utils import dispatch_webhook_event
            dispatch_webhook_event(
                event_type='pointage.created',
                payload_data=pointage.to_dict(),
                company_id=current_user.company_id
            )
        except Exception as webhook_error:
            current_app.logger.error(f"Failed to dispatch pointage.created webhook for pointage {pointage.id}: {webhook_error}")
            log_attendance_error('webhook_failure', current_user.id, str(webhook_error))

        send_notification(current_user.id, "Pointage bureau enregistré")
        if pointage.statut == 'retard':
            send_notification(current_user.id, "Vous êtes en retard")

        return jsonify({
            'message': 'Pointage bureau enregistré avec succès',
            'pointage': pointage.to_dict()
        }), 201

    except Exception as e:
        error_details = str(e)
        current_app.logger.error(f"Erreur lors du pointage bureau: {error_details}")
        db.session.rollback()

        # Fournir des messages d'erreur plus détaillés selon le type d'exception
        if "coordinates" in error_details.lower():
            return jsonify(message="Erreur de coordonnées GPS"), 400
        elif "office" in error_details.lower():
            return jsonify(message="Bureau non trouvé ou inactif"), 404
        elif "database" in error_details.lower() or "sql" in error_details.lower():
            return jsonify(message="Erreur de base de données lors du pointage"), 500
        else:
            return jsonify(message="Erreur interne du serveur"), 500
@attendance_bp.route('/checkin/mission', methods=['POST'])
@jwt_required()
def mission_checkin():
    """Pointage mission avec numéro d'ordre"""
    try:
        current_user = get_current_user()
        if not current_user:
            return jsonify(message="Utilisateur non trouvé"), 401

        data = request.get_json()
        mission_id = data.get('mission_id')
        mission_order_number = data.get('mission_order_number')
        coordinates = data.get('coordinates', {})

        if not mission_id and not mission_order_number:
            return jsonify(message="mission_id ou mission_order_number requis"), 400

        mission = None
        if mission_id:
            mission = Mission.query.get(mission_id)
        if not mission and mission_order_number:
            mission = Mission.query.filter_by(order_number=mission_order_number).first()

        if not mission:
            return jsonify(message="Mission introuvable"), 404
        if current_user.role != 'superadmin' and mission.company_id != current_user.company_id:
            return jsonify(message="Mission non autorisée pour votre entreprise"), 403

        from backend.models.mission_user import MissionUser
        mu = MissionUser.query.filter_by(mission_id=mission.id, user_id=current_user.id, status='accepted').first()
        if not mu:
            return jsonify(message="Mission non acceptée"), 403

        if coordinates.get('latitude') is None or coordinates.get('longitude') is None:
            return jsonify(message="Coordonnées GPS requises"), 400

<<<<<<< HEAD
        tz_name = SystemSettings.get_setting('general', 'default_timezone', 'UTC')
        now_local = datetime.now(ZoneInfo(tz_name))
        now_utc = now_local.astimezone(ZoneInfo('UTC'))
        today = now_utc.date()

=======
        distance = None
        if (
            mission.latitude is not None
            and mission.longitude is not None
            and mission.radius is not None
        ):
            distance = calculate_distance(
                coordinates['latitude'],
                coordinates['longitude'],
                mission.latitude,
                mission.longitude,
            )
            if distance > mission.radius:
                return jsonify(
                    message=(
                        f"Vous êtes trop loin de la mission ({int(distance)}m). "
                        f"Rayon autorisé: {mission.radius}m"
                    )
                ), 403

        # Vérifier si l'utilisateur a déjà pointé aujourd'hui pour cette mission
        today = date.today()
>>>>>>> 5ea283fd
        existing_pointage = Pointage.query.filter_by(
            user_id=current_user.id,
            date_pointage=today,
            type='mission',
            mission_id=mission.id
        ).first()

        if existing_pointage:
            send_notification(current_user.id, "Pointage déjà enregistré pour cette mission aujourd'hui")
            return jsonify(message="Vous avez déjà pointé pour cette mission aujourd'hui"), 409

        pointage = Pointage(
            user_id=current_user.id,
            type='mission',
            mission_id=mission.id,
            mission_order_number=mission.order_number,
            latitude=coordinates['latitude'],
            longitude=coordinates['longitude'],
<<<<<<< HEAD
            date_pointage=today,
            heure_arrivee=now_utc.time()
=======
            distance=distance,
>>>>>>> 5ea283fd
        )

        db.session.add(pointage)
        db.session.flush()

        # Logger l'action
        log_user_action(
            action='MISSION_CHECKIN',
            resource_type='Pointage',
            resource_id=pointage.id,
            details={
                'mission_id': mission.id,
                'mission_order_number': mission.order_number,
                'status': pointage.statut,
                'coordinates': coordinates,
                'distance': distance
            }
        )

        db.session.commit()

        # Dispatch webhook for pointage creation (mission type)
        try:
            from backend.utils.webhook_utils import dispatch_webhook_event
            dispatch_webhook_event(
                event_type='pointage.created', # Same event type, payload indicates 'mission'
                payload_data=pointage.to_dict(),
                company_id=current_user.company_id
            )
        except Exception as webhook_error:
            current_app.logger.error(f"Failed to dispatch pointage.created (mission) webhook for pointage {pointage.id}: {webhook_error}")

        send_notification(current_user.id, "Pointage mission enregistré")
        if pointage.statut == 'retard':
            send_notification(current_user.id, "Vous êtes en retard")

        return jsonify({
            'message': 'Pointage mission enregistré avec succès',
            'pointage': pointage.to_dict()
        }), 201

    except SQLAlchemyError as e:
        db.session.rollback()
        current_app.logger.exception("Database error during mission checkin")
        return jsonify(message="Erreur de base de données lors du pointage"), 500
    except Exception:
        db.session.rollback()
        current_app.logger.exception("Erreur lors du pointage mission")
        return jsonify(message="Erreur interne du serveur"), 500
@attendance_bp.route('/checkout', methods=['POST'])
@jwt_required()
def checkout():
    """Enregistre l'heure de départ de l'utilisateur"""
    try:
        current_user = get_current_user()
        if not current_user:
            return jsonify(message="Utilisateur non trouvé"), 401

        data = request.get_json() or {}
        pointage_id = data.get('pointage_id')
        mission_id = data.get('mission_id')

        tz_name = SystemSettings.get_setting('general', 'default_timezone', 'UTC')
        now_local = datetime.now(ZoneInfo(tz_name))
        now_utc = now_local.astimezone(ZoneInfo('UTC'))
        today = now_utc.date()

        if pointage_id:
            pointage = Pointage.query.filter_by(id=pointage_id, user_id=current_user.id).first()
        elif mission_id:
            pointage = Pointage.query.filter_by(
                user_id=current_user.id,
                date_pointage=today,
                type='mission',
                mission_id=mission_id
            ).first()
        else:
            pointage = Pointage.query.filter_by(
                user_id=current_user.id,
                date_pointage=today,
                type='office'
            ).first()

        if pointage and pointage.office and pointage.office.timezone:
            tz_name = pointage.office.timezone
            now_local = datetime.now(ZoneInfo(tz_name))
            now_utc = now_local.astimezone(ZoneInfo('UTC'))
            today = now_utc.date()

        if not pointage:
            send_notification(current_user.id, "Aucun pointage d'arrivée trouvé pour aujourd'hui")
            return jsonify(message="Pas de pointage d'arrivée pour aujourd'hui"), 404

        if pointage.heure_depart:
            return jsonify(message="Heure de départ déjà enregistrée"), 409

        pointage.heure_depart = now_utc.time()

        log_user_action(
            action='CHECKOUT',
            resource_type='Pointage',
            resource_id=pointage.id,
            details={'checkout_time': pointage.heure_depart.strftime('%H:%M')}
        )

        db.session.commit()

        try:
            from backend.utils.webhook_utils import dispatch_webhook_event
            dispatch_webhook_event(
                event_type='pointage.updated', # Or 'pointage.checkout'
                payload_data=pointage.to_dict(),
                company_id=current_user.company_id
            )
        except Exception as webhook_error:
            current_app.logger.error(f"Failed to dispatch pointage.updated (checkout) webhook for pointage {pointage.id}: {webhook_error}")

        send_notification(current_user.id, "Heure de départ enregistrée")

        return jsonify({
            'message': 'Heure de départ enregistrée',
            'pointage': pointage.to_dict()
        }), 200

    except SQLAlchemyError as e:
        db.session.rollback()
        current_app.logger.exception("Database error during checkout")
        return jsonify(message="Erreur de base de données lors de l'enregistrement de la sortie"), 500
    except Exception:
        db.session.rollback()
        current_app.logger.exception("Erreur lors du checkout")
        return jsonify(message="Erreur interne du serveur"), 500
@attendance_bp.route('/pause/start', methods=['POST'])
@jwt_required()
def start_pause():
    """Enregistre le début d'une pause"""
    try:
        current_user = get_current_user()
        if not current_user:
            return jsonify(message="Utilisateur non trouvé"), 401

        today = date.today()
        # Vérifier si une pause est déjà en cours
        existing = Pause.query.filter_by(user_id=current_user.id, date_pause=today, end_time=None).first()
        if existing:
            return jsonify(message="Une pause est déjà en cours"), 409

        pause = Pause(user_id=current_user.id)
        db.session.add(pause)
        db.session.commit()

        return jsonify({'message': 'Pause démarrée', 'pause': pause.to_dict()}), 201

    except SQLAlchemyError as e:
        db.session.rollback()
        current_app.logger.exception("Database error starting pause")
        return jsonify(message="Erreur de base de données lors du démarrage de la pause"), 500
    except Exception:
        db.session.rollback()
        current_app.logger.exception("Erreur start pause")
        return jsonify(message="Erreur interne du serveur"), 500


@attendance_bp.route('/pause/end', methods=['POST'])
@jwt_required()
def end_pause():
    """Enregistre la fin d'une pause"""
    try:
        current_user = get_current_user()
        if not current_user:
            return jsonify(message="Utilisateur non trouvé"), 401

        today = date.today()
        pause = Pause.query.filter_by(user_id=current_user.id, date_pause=today, end_time=None).first()
        if not pause:
            return jsonify(message="Aucune pause en cours"), 404

        pause.end_time = datetime.utcnow().time()
        db.session.commit()

        return jsonify({'message': 'Pause terminée', 'pause': pause.to_dict()}), 200

    except SQLAlchemyError as e:
        db.session.rollback()
        current_app.logger.exception("Database error ending pause")
        return jsonify(message="Erreur de base de données lors de la fin de la pause"), 500
    except Exception:
        db.session.rollback()
        current_app.logger.exception("Erreur end pause")
        return jsonify(message="Erreur interne du serveur"), 500

@attendance_bp.route('', methods=['GET'])
@jwt_required()
def get_attendance():
    """Récupère l'historique des pointages"""
    try:
        current_user = get_current_user()
        if not current_user:
            return jsonify(message="Utilisateur non trouvé"), 401
        
        # Paramètres de requête
        start_date = request.args.get('start_date')
        end_date = request.args.get('end_date')
        page = request.args.get('page', 1, type=int)
        per_page = min(request.args.get('per_page', 20, type=int), 100)
        
        # Construire la requête
        query = Pointage.query.filter_by(user_id=current_user.id)
        
        # Filtres de date
        start_date_obj = None
        end_date_obj = None
        if start_date:
            try:
                start_date_obj = datetime.strptime(start_date, '%Y-%m-%d').date()
                query = query.filter(Pointage.date_pointage >= start_date_obj)
            except ValueError:
                return jsonify(message="Format de date invalide pour start_date (YYYY-MM-DD)"), 400

        if end_date:
            try:
                end_date_obj = datetime.strptime(end_date, '%Y-%m-%d').date()
                query = query.filter(Pointage.date_pointage <= end_date_obj)
            except ValueError:
                return jsonify(message="Format de date invalide pour end_date (YYYY-MM-DD)"), 400

        if start_date_obj and end_date_obj and start_date_obj > end_date_obj:
            return jsonify(message="Plage de dates invalide : start_date est postérieure à end_date"), 400
        
        # Ordonner par date décroissante
        query = query.order_by(Pointage.date_pointage.desc(), Pointage.heure_arrivee.desc())
        
        # Pagination
        pointages = query.paginate(
            page=page, per_page=per_page, error_out=False
        )
        
        return jsonify({
            'records': [pointage.to_dict() for pointage in pointages.items],
            'pagination': {
                'page': page,
                'pages': pointages.pages,
                'per_page': per_page,
                'total': pointages.total
            }
        }), 200
        
    except SQLAlchemyError as e:
        current_app.logger.exception("Database error retrieving pointages")
        return jsonify(message="Erreur de base de données lors de la récupération des pointages"), 500
    except Exception:
        current_app.logger.exception("Erreur lors de la récupération des pointages")
        return jsonify(message="Erreur interne du serveur"), 500

@attendance_bp.route('/stats', methods=['GET'])
@jwt_required()
def get_attendance_stats():
    """Récupère les statistiques de pointage de l'utilisateur"""
    try:
        current_user = get_current_user()
        if not current_user:
            return jsonify(message="Utilisateur non trouvé"), 401
        
        # Période par défaut : mois en cours
        today = date.today()
        start_of_month = today.replace(day=1)
        
        # Récupérer les pointages du mois
        pointages = Pointage.query.filter(
            Pointage.user_id == current_user.id,
            Pointage.date_pointage >= start_of_month,
            Pointage.date_pointage <= today
        ).all()
        
        # Calculer les statistiques
        total_days = len(pointages)
        present_days = len([p for p in pointages if p.statut == 'present'])
        late_days = len([p for p in pointages if p.statut == 'retard'])
        absence_days = 0  # Pour l'instant, on ne gère pas les absences
        
        # Calculer les heures moyennes (simulation)
        total_hours = sum([p.calculate_worked_hours() or 8 for p in pointages])
        average_hours = total_hours / total_days if total_days > 0 else 0
        
        return jsonify({
            'stats': {
                'total_days': total_days,
                'present_days': present_days,
                'late_days': late_days,
                'absence_days': absence_days,
                'average_hours': round(average_hours, 2),
                'period': {
                    'start': start_of_month.isoformat(),
                    'end': today.isoformat()
                }
            }
        }), 200
        
    except SQLAlchemyError as e:
        current_app.logger.exception("Database error retrieving stats")
        return jsonify(message="Erreur de base de données lors de la récupération des statistiques"), 500
    except Exception:
        current_app.logger.exception("Erreur lors de la récupération des statistiques")
        return jsonify(message="Erreur interne du serveur"), 500

@attendance_bp.route('/last7days', methods=['GET'])
@jwt_required()
def get_last_7days_stats():
    """Récupère les statistiques des 7 derniers jours"""
    try:
        current_user = get_current_user()
        if not current_user:
            return jsonify(message="Utilisateur non trouvé"), 401
        
        # Récupérer les 7 derniers jours
        today = date.today()
        last_7_days = [today - timedelta(days=i) for i in range(6, -1, -1)]  # Du plus ancien au plus récent
        
        daily_stats = []
        for day in last_7_days:
            # Obtenir les pointages de ce jour pour tous les utilisateurs de l'entreprise
            if current_user.company_id:
                daily_pointages = Pointage.query.join(User).filter(
                    User.company_id == current_user.company_id,
                    Pointage.date_pointage == day
                ).all()
                
                # Calculer les présents, retards et absents
                presents = len([p for p in daily_pointages if p.statut == 'present'])
                retards = len([p for p in daily_pointages if p.statut == 'retard'])
                # Pour les absents, une approche simple est de compter combien d'utilisateurs actifs n'ont pas pointé
                total_active_users = User.query.filter_by(company_id=current_user.company_id, is_active=True).count()
                absents = total_active_users - (presents + retards)
                absents = max(0, absents)  # Éviter les nombres négatifs
                
                daily_stats.append({
                    'date': day.strftime('%d/%m'),
                    'present': presents,
                    'late': retards,
                    'absent': absents,
                    'total': total_active_users
                })
            else:
                # Utilisateur sans entreprise (cas rare)
                daily_stats.append({
                    'date': day.strftime('%d/%m'),
                    'present': 0,
                    'late': 0,
                    'absent': 0,
                    'total': 0
                })
        
        return jsonify({
            'stats': daily_stats
        }), 200
        
    except SQLAlchemyError as e:
        current_app.logger.exception("Database error retrieving last 7 days stats")
        return jsonify(message="Erreur de base de données lors de la récupération des statistiques"), 500
    except Exception:
        current_app.logger.exception("Erreur lors de la récupération des statistiques des 7 derniers jours")
        return jsonify(message="Erreur interne du serveur"), 500

@attendance_bp.route('/calendar', methods=['GET'])
@jwt_required()
def download_calendar():
    """Génère un fichier iCalendar avec les pointages de l'utilisateur"""
    try:
        current_user = get_current_user()
        if not current_user:
            return jsonify(message="Utilisateur non trouvé"), 401

        start_date = request.args.get('start_date')
        end_date = request.args.get('end_date')

        query = Pointage.query.filter_by(user_id=current_user.id)

        start_obj = None
        end_obj = None
        if start_date:
            try:
                start_obj = datetime.strptime(start_date, '%Y-%m-%d').date()
                query = query.filter(Pointage.date_pointage >= start_obj)
            except ValueError:
                return jsonify(message="Format de date invalide pour start_date (YYYY-MM-DD)"), 400
        if end_date:
            try:
                end_obj = datetime.strptime(end_date, '%Y-%m-%d').date()
                query = query.filter(Pointage.date_pointage <= end_obj)
            except ValueError:
                return jsonify(message="Format de date invalide pour end_date (YYYY-MM-DD)"), 400
        if start_obj and end_obj and start_obj > end_obj:
            return jsonify(message="Plage de dates invalide : start_date est postérieure à end_date"), 400

        records = query.order_by(Pointage.date_pointage).all()

        lines = [
            "BEGIN:VCALENDAR",
            "VERSION:2.0",
            "PRODID:-//PointFlex//Attendance Calendar//FR",
            "CALSCALE:GREGORIAN",
        ]

        for p in records:
            start_dt = datetime.combine(p.date_pointage, p.heure_arrivee)
            end_dt = datetime.combine(p.date_pointage, p.heure_depart or p.heure_arrivee)
            lines.extend([
                "BEGIN:VEVENT",
                f"UID:{p.id}@pointflex",
                f"DTSTAMP:{p.created_at.strftime('%Y%m%dT%H%M%SZ')}",
                f"DTSTART:{start_dt.strftime('%Y%m%dT%H%M%S')}",
                f"DTEND:{end_dt.strftime('%Y%m%dT%H%M%S')}",
                f"SUMMARY:{'Mission' if p.type == 'mission' else 'Présence bureau'}",
                f"DESCRIPTION:Statut {p.statut}",
                "END:VEVENT",
            ])

        lines.append("END:VCALENDAR")
        ics_data = "\r\n".join(lines) + "\r\n"
        response = Response(ics_data, mimetype='text/calendar')
        response.headers['Content-Disposition'] = 'attachment; filename=attendance.ics'
        return response

    except SQLAlchemyError as e:
        current_app.logger.exception("Database error generating calendar")
        return jsonify(message="Erreur de base de données lors de la génération du calendrier"), 500
    except Exception:
        current_app.logger.exception("Erreur generation calendrier")
        return jsonify(message="Erreur interne du serveur"), 500

def calculate_distance(lat1, lon1, lat2, lon2):
    """Calcule la distance entre deux points GPS en mètres"""
    try:
        # Validation des entrées
        if not all(isinstance(coord, (int, float)) for coord in [lat1, lon1, lat2, lon2]):
            current_app.logger.error(f"Invalid coordinate types: {type(lat1)}, {type(lon1)}, {type(lat2)}, {type(lon2)}")
            return float('inf')  # Distance infinie en cas d'erreur
        
        # Validation des valeurs
        if not (-90 <= lat1 <= 90 and -90 <= lat2 <= 90 and -180 <= lon1 <= 180 and -180 <= lon2 <= 180):
            current_app.logger.error(f"Coordinates out of range: {lat1}, {lon1}, {lat2}, {lon2}")
            return float('inf')  # Distance infinie en cas d'erreur
        
        # Rayon de la Terre en mètres
        R = 6371000
        
        # Convertir en radians
        lat1_rad = math.radians(lat1)
        lon1_rad = math.radians(lon1)
        lat2_rad = math.radians(lat2)
        lon2_rad = math.radians(lon2)
        
        # Différences
        dlat = lat2_rad - lat1_rad
        dlon = lon2_rad - lon1_rad
        
        # Formule de Haversine
        a = (math.sin(dlat/2) * math.sin(dlat/2) + 
             math.cos(lat1_rad) * math.cos(lat2_rad) * 
             math.sin(dlon/2) * math.sin(dlon/2))
        
        c = 2 * math.atan2(math.sqrt(a), math.sqrt(1-a))
        
        # Distance en mètres
        distance = R * c
        
        return distance
    except Exception as e:
        current_app.logger.error(f"Error calculating distance: {e}")
        return float('inf')  # Distance infinie en cas d'erreur

# Nouvelle route pour obtenir le pointage du jour de l'utilisateur connecté
@attendance_bp.route('/today', methods=['GET'])
@jwt_required()
def get_today_attendance():
    """Récupère le pointage du jour pour l'utilisateur connecté"""
    current_user = None
    try:
        current_user = get_current_user()
        if not current_user:
            return jsonify(message="Utilisateur non trouvé"), 401

        today = date.today()
        
        # Récupérer le pointage du jour
        pointage = Pointage.query.filter_by(
            user_id=current_user.id,
            date_pointage=today
        ).first()
        
        if not pointage:
            # Renvoyer un objet vide avec un statut 200 au lieu d'un 404
            empty_data = {
                'id': None,
                'user_id': current_user.id,
                'date_pointage': today.isoformat(),
                'heure_arrivee': None,
                'heure_depart': None,
                'type': None,
                'statut': 'absent',
                'latitude': None,
                'longitude': None,
                'mission_order_number': None,
                'office_id': None,
                'message': 'Pas de pointage enregistré pour aujourd\'hui'
            }
            return jsonify(empty_data), 200
        
        # Convertir en dictionnaire pour la réponse JSON
        pointage_data = {
            'id': pointage.id,
            'user_id': pointage.user_id,
            'date_pointage': pointage.date_pointage.isoformat(),
            'heure_arrivee': pointage.heure_arrivee.strftime('%H:%M:%S') if pointage.heure_arrivee else None,
            'heure_depart': pointage.heure_depart.strftime('%H:%M:%S') if pointage.heure_depart else None,
            'type': pointage.type,
            'statut': pointage.statut,
            'latitude': pointage.latitude,
            'longitude': pointage.longitude,
            'mission_order_number': pointage.mission_order_number,
            'office_id': pointage.office_id
        }
        
        return jsonify(pointage_data), 200

    except SQLAlchemyError as e:
        current_app.logger.error(f"Erreur de base de données lors de la récupération du pointage du jour: {e}")
        log_attendance_error('get_today_attendance', getattr(current_user, 'id', None), str(e))
        db.session.rollback()
        return jsonify(message="Erreur de base de données lors de la récupération du pointage du jour"), 500
    except Exception as e:
        current_app.logger.error(f"Erreur interne lors de la récupération du pointage du jour: {e}")
        log_attendance_error('get_today_attendance', getattr(current_user, 'id', None), str(e))
        return jsonify(message="Erreur interne du serveur lors de la récupération du pointage du jour"), 500<|MERGE_RESOLUTION|>--- conflicted
+++ resolved
@@ -227,36 +227,7 @@
         if coordinates.get('latitude') is None or coordinates.get('longitude') is None:
             return jsonify(message="Coordonnées GPS requises"), 400
 
-<<<<<<< HEAD
-        tz_name = SystemSettings.get_setting('general', 'default_timezone', 'UTC')
-        now_local = datetime.now(ZoneInfo(tz_name))
-        now_utc = now_local.astimezone(ZoneInfo('UTC'))
-        today = now_utc.date()
-
-=======
-        distance = None
-        if (
-            mission.latitude is not None
-            and mission.longitude is not None
-            and mission.radius is not None
-        ):
-            distance = calculate_distance(
-                coordinates['latitude'],
-                coordinates['longitude'],
-                mission.latitude,
-                mission.longitude,
-            )
-            if distance > mission.radius:
-                return jsonify(
-                    message=(
-                        f"Vous êtes trop loin de la mission ({int(distance)}m). "
-                        f"Rayon autorisé: {mission.radius}m"
-                    )
-                ), 403
-
-        # Vérifier si l'utilisateur a déjà pointé aujourd'hui pour cette mission
-        today = date.today()
->>>>>>> 5ea283fd
+
         existing_pointage = Pointage.query.filter_by(
             user_id=current_user.id,
             date_pointage=today,
@@ -275,12 +246,7 @@
             mission_order_number=mission.order_number,
             latitude=coordinates['latitude'],
             longitude=coordinates['longitude'],
-<<<<<<< HEAD
-            date_pointage=today,
-            heure_arrivee=now_utc.time()
-=======
-            distance=distance,
->>>>>>> 5ea283fd
+
         )
 
         db.session.add(pointage)
