"""
Routes de pointage
"""

from flask import Blueprint, request, jsonify, Response, current_app
from flask_jwt_extended import jwt_required
from backend.middleware.auth import get_current_user
from backend.middleware.audit import log_user_action
from backend.utils.notification_utils import send_notification
from backend.utils.attendance_logger import log_attendance_event, log_attendance_error
from backend.models.pointage import Pointage
from backend.models.pause import Pause
from backend.models.user import User
from backend.models.mission import Mission
from backend.models.office import Office
from backend.database import db
from datetime import datetime, date, timedelta
from zoneinfo import ZoneInfo
from backend.models.system_settings import SystemSettings
import math
from sqlalchemy.exc import SQLAlchemyError

attendance_bp = Blueprint('attendance', __name__)

@attendance_bp.route('/checkin/office', methods=['POST'])
@jwt_required()
def office_checkin():
    """Pointage bureau avec géolocalisation"""
    try:
        current_user = get_current_user()
        if not current_user:
            return jsonify(message="Utilisateur non trouvé"), 401

        data = request.get_json()
        coordinates = data.get('coordinates', {})

        if not coordinates.get('latitude') or not coordinates.get('longitude'):
            return jsonify(message="Coordonnées GPS requises"), 400
        if coordinates.get('accuracy') is None:
            return jsonify(message="Précision GPS requise"), 400

        max_accuracy = current_app.config.get('GEOLOCATION_MAX_ACCURACY', 100)
<<<<<<< HEAD
        if current_user.company and current_user.company.geolocation_max_accuracy is not None:
            max_accuracy = current_user.company.geolocation_max_accuracy
        
        # Vérifier si l'utilisateur a déjà pointé aujourd'hui
        today = date.today()
        existing_pointage = Pointage.query.filter_by(
            user_id=current_user.id,
            date_pointage=today
        ).first()

        if existing_pointage:
            send_notification(current_user.id, "Pointage déjà enregistré pour aujourd'hui")
            return jsonify(message="Vous avez déjà pointé aujourd'hui"), 409

        # Récupérer les bureaux de l'entreprise
        nearest_office = None
        min_distance = float('inf')
        offices = []
=======
        if coordinates['accuracy'] > max_accuracy:
            return jsonify(
                message=(
                    f"Précision de localisation insuffisante ({int(coordinates['accuracy'])}m). "
                    f"Maximum autorisé: {max_accuracy}m"
                )
            ), 400

        tz_name = SystemSettings.get_setting('general', 'default_timezone', 'UTC')
        pointage = None

>>>>>>> 5a773432
        if current_user.company_id:
            offices = Office.query.filter_by(
                company_id=current_user.company_id,
                is_active=True
            ).all()

            for office in offices:
                distance = calculate_distance(
                    coordinates['latitude'], coordinates['longitude'],
                    office.latitude, office.longitude
                )
                if distance < min_distance:
                    min_distance = distance
                    nearest_office = office

            if nearest_office and nearest_office.geolocation_max_accuracy is not None:
                max_accuracy = nearest_office.geolocation_max_accuracy

        if coordinates['accuracy'] > max_accuracy:
            return jsonify(
                message=(
                    f"Précision de localisation insuffisante ({int(coordinates['accuracy'])}m). "
                    f"Maximum autorisé: {max_accuracy}m"
                )
            ), 400

        if current_user.company_id:
            if offices:
                if nearest_office and min_distance <= nearest_office.radius:
                    tz_name = nearest_office.timezone or tz_name
                    pointage = Pointage(
                        user_id=current_user.id,
                        type='office',
                        latitude=coordinates['latitude'],
                        longitude=coordinates['longitude'],
                        office_id=nearest_office.id,
                        office=nearest_office,
                        distance=min_distance
                    )
                else:
                    return jsonify(
                        message=f"Vous êtes trop loin du bureau ({int(min_distance)}m). Rayon autorisé: {nearest_office.radius if nearest_office else 'N/A'}m"
                    ), 403
            else:
                company = current_user.company
                if company and company.office_latitude and company.office_longitude:
                    distance = calculate_distance(
                        coordinates['latitude'], coordinates['longitude'],
                        company.office_latitude, company.office_longitude
                    )
                    if distance > company.office_radius:
                        return jsonify(
                            message=f"Vous êtes trop loin du bureau ({int(distance)}m). Rayon autorisé: {company.office_radius}m"
                        ), 403

                pointage = Pointage(
                    user_id=current_user.id,
                    type='office',
                    latitude=coordinates['latitude'],
                    longitude=coordinates['longitude']
                )
        else:
            pointage = Pointage(
                user_id=current_user.id,
                type='office',
                latitude=coordinates['latitude'],
                longitude=coordinates['longitude']
            )

        now_local = datetime.now(ZoneInfo(tz_name))
        now_utc = now_local.astimezone(ZoneInfo('UTC'))
        today = now_utc.date()

        existing_pointage = Pointage.query.filter_by(
            user_id=current_user.id,
            date_pointage=today
        ).first()

        if existing_pointage:
            send_notification(current_user.id, "Pointage déjà enregistré pour aujourd'hui")
            return jsonify(message="Vous avez déjà pointé aujourd'hui"), 409

        pointage.date_pointage = today
        pointage.heure_arrivee = now_utc.time()

        db.session.add(pointage)
        db.session.flush()

        # Logger l'action
        log_user_action(
            action='OFFICE_CHECKIN',
            resource_type='Pointage',
            resource_id=pointage.id,
            details={
                'coordinates': coordinates,
                'status': pointage.statut,
                'office_id': getattr(pointage, 'office_id', None),
                'distance': getattr(pointage, 'distance', None)
            }
        )

        db.session.commit()

        # Journaliser l'événement de pointage
        log_attendance_event(
            event_type='office_checkin',
            user_id=current_user.id,
            details={
                'pointage_id': pointage.id,
                'office_id': getattr(pointage, 'office_id', None),
                'status': pointage.statut,
                'time': pointage.heure_arrivee.strftime('%H:%M:%S')
            }
        )

        try:
            from backend.utils.webhook_utils import dispatch_webhook_event
            dispatch_webhook_event(
                event_type='pointage.created',
                payload_data=pointage.to_dict(),
                company_id=current_user.company_id
            )
        except Exception as webhook_error:
            current_app.logger.error(f"Failed to dispatch pointage.created webhook for pointage {pointage.id}: {webhook_error}")
            log_attendance_error('webhook_failure', current_user.id, str(webhook_error))

        send_notification(current_user.id, "Pointage bureau enregistré")
        if pointage.statut == 'retard':
            send_notification(current_user.id, "Vous êtes en retard")

        return jsonify({
            'message': 'Pointage bureau enregistré avec succès',
            'pointage': pointage.to_dict()
        }), 201

    except Exception as e:
        error_details = str(e)
        current_app.logger.error(f"Erreur lors du pointage bureau: {error_details}")
        db.session.rollback()

        # Fournir des messages d'erreur plus détaillés selon le type d'exception
        if "coordinates" in error_details.lower():
            return jsonify(message="Erreur de coordonnées GPS"), 400
        elif "office" in error_details.lower():
            return jsonify(message="Bureau non trouvé ou inactif"), 404
        elif "database" in error_details.lower() or "sql" in error_details.lower():
            return jsonify(message="Erreur de base de données lors du pointage"), 500
        else:
            return jsonify(message="Erreur interne du serveur"), 500
@attendance_bp.route('/checkin/mission', methods=['POST'])
@jwt_required()
def mission_checkin():
    """Pointage mission avec numéro d'ordre"""
    try:
        current_user = get_current_user()
        if not current_user:
            return jsonify(message="Utilisateur non trouvé"), 401

        data = request.get_json()
        mission_id = data.get('mission_id')
        mission_order_number = data.get('mission_order_number')
        coordinates = data.get('coordinates', {})

        if not mission_id and not mission_order_number:
            return jsonify(message="mission_id ou mission_order_number requis"), 400

        mission = None
        if mission_id:
            mission = Mission.query.get(mission_id)
        if not mission and mission_order_number:
            mission = Mission.query.filter_by(order_number=mission_order_number).first()

        if not mission:
            return jsonify(message="Mission introuvable"), 404
        if current_user.role != 'superadmin' and mission.company_id != current_user.company_id:
            return jsonify(message="Mission non autorisée pour votre entreprise"), 403

        from backend.models.mission_user import MissionUser
        mu = MissionUser.query.filter_by(mission_id=mission.id, user_id=current_user.id, status='accepted').first()
        if not mu:
            return jsonify(message="Mission non acceptée"), 403

        if coordinates.get('latitude') is None or coordinates.get('longitude') is None:
            return jsonify(message="Coordonnées GPS requises"), 400


        existing_pointage = Pointage.query.filter_by(
            user_id=current_user.id,
            date_pointage=today,
            type='mission',
            mission_id=mission.id
        ).first()

        if existing_pointage:
            send_notification(current_user.id, "Pointage déjà enregistré pour cette mission aujourd'hui")
            return jsonify(message="Vous avez déjà pointé pour cette mission aujourd'hui"), 409

        pointage = Pointage(
            user_id=current_user.id,
            type='mission',
            mission_id=mission.id,
            mission_order_number=mission.order_number,
            latitude=coordinates['latitude'],
            longitude=coordinates['longitude'],

        )

        db.session.add(pointage)
        db.session.flush()

        # Logger l'action
        log_user_action(
            action='MISSION_CHECKIN',
            resource_type='Pointage',
            resource_id=pointage.id,
            details={
                'mission_id': mission.id,
                'mission_order_number': mission.order_number,
                'status': pointage.statut,
                'coordinates': coordinates,
                'distance': distance
            }
        )

        db.session.commit()

        # Dispatch webhook for pointage creation (mission type)
        try:
            from backend.utils.webhook_utils import dispatch_webhook_event
            dispatch_webhook_event(
                event_type='pointage.created', # Same event type, payload indicates 'mission'
                payload_data=pointage.to_dict(),
                company_id=current_user.company_id
            )
        except Exception as webhook_error:
            current_app.logger.error(f"Failed to dispatch pointage.created (mission) webhook for pointage {pointage.id}: {webhook_error}")

        send_notification(current_user.id, "Pointage mission enregistré")
        if pointage.statut == 'retard':
            send_notification(current_user.id, "Vous êtes en retard")

        return jsonify({
            'message': 'Pointage mission enregistré avec succès',
            'pointage': pointage.to_dict()
        }), 201

    except SQLAlchemyError as e:
        db.session.rollback()
        current_app.logger.exception("Database error during mission checkin")
        return jsonify(message="Erreur de base de données lors du pointage"), 500
    except Exception:
        db.session.rollback()
        current_app.logger.exception("Erreur lors du pointage mission")
        return jsonify(message="Erreur interne du serveur"), 500
@attendance_bp.route('/checkout', methods=['POST'])
@jwt_required()
def checkout():
    """Enregistre l'heure de départ de l'utilisateur"""
    try:
        current_user = get_current_user()
        if not current_user:
            return jsonify(message="Utilisateur non trouvé"), 401

        data = request.get_json() or {}
        pointage_id = data.get('pointage_id')
        mission_id = data.get('mission_id')

        tz_name = SystemSettings.get_setting('general', 'default_timezone', 'UTC')
        now_local = datetime.now(ZoneInfo(tz_name))
        now_utc = now_local.astimezone(ZoneInfo('UTC'))
        today = now_utc.date()

        if pointage_id:
            pointage = Pointage.query.filter_by(id=pointage_id, user_id=current_user.id).first()
        elif mission_id:
            pointage = Pointage.query.filter_by(
                user_id=current_user.id,
                date_pointage=today,
                type='mission',
                mission_id=mission_id
            ).first()
        else:
            pointage = Pointage.query.filter_by(
                user_id=current_user.id,
                date_pointage=today,
                type='office'
            ).first()

        if pointage and pointage.office and pointage.office.timezone:
            tz_name = pointage.office.timezone
            now_local = datetime.now(ZoneInfo(tz_name))
            now_utc = now_local.astimezone(ZoneInfo('UTC'))
            today = now_utc.date()

        if not pointage:
            send_notification(current_user.id, "Aucun pointage d'arrivée trouvé pour aujourd'hui")
            return jsonify(message="Pas de pointage d'arrivée pour aujourd'hui"), 404

        if pointage.heure_depart:
            return jsonify(message="Heure de départ déjà enregistrée"), 409

        pointage.heure_depart = now_utc.time()

        log_user_action(
            action='CHECKOUT',
            resource_type='Pointage',
            resource_id=pointage.id,
            details={'checkout_time': pointage.heure_depart.strftime('%H:%M')}
        )

        db.session.commit()

        try:
            from backend.utils.webhook_utils import dispatch_webhook_event
            dispatch_webhook_event(
                event_type='pointage.updated', # Or 'pointage.checkout'
                payload_data=pointage.to_dict(),
                company_id=current_user.company_id
            )
        except Exception as webhook_error:
            current_app.logger.error(f"Failed to dispatch pointage.updated (checkout) webhook for pointage {pointage.id}: {webhook_error}")

        send_notification(current_user.id, "Heure de départ enregistrée")

        return jsonify({
            'message': 'Heure de départ enregistrée',
            'pointage': pointage.to_dict()
        }), 200

    except SQLAlchemyError as e:
        db.session.rollback()
        current_app.logger.exception("Database error during checkout")
        return jsonify(message="Erreur de base de données lors de l'enregistrement de la sortie"), 500
    except Exception:
        db.session.rollback()
        current_app.logger.exception("Erreur lors du checkout")
        return jsonify(message="Erreur interne du serveur"), 500
@attendance_bp.route('/pause/start', methods=['POST'])
@jwt_required()
def start_pause():
    """Enregistre le début d'une pause"""
    try:
        current_user = get_current_user()
        if not current_user:
            return jsonify(message="Utilisateur non trouvé"), 401

        today = date.today()
        # Vérifier si une pause est déjà en cours
        existing = Pause.query.filter_by(user_id=current_user.id, date_pause=today, end_time=None).first()
        if existing:
            return jsonify(message="Une pause est déjà en cours"), 409

        pause = Pause(user_id=current_user.id)
        db.session.add(pause)
        db.session.commit()

        return jsonify({'message': 'Pause démarrée', 'pause': pause.to_dict()}), 201

    except SQLAlchemyError as e:
        db.session.rollback()
        current_app.logger.exception("Database error starting pause")
        return jsonify(message="Erreur de base de données lors du démarrage de la pause"), 500
    except Exception:
        db.session.rollback()
        current_app.logger.exception("Erreur start pause")
        return jsonify(message="Erreur interne du serveur"), 500


@attendance_bp.route('/pause/end', methods=['POST'])
@jwt_required()
def end_pause():
    """Enregistre la fin d'une pause"""
    try:
        current_user = get_current_user()
        if not current_user:
            return jsonify(message="Utilisateur non trouvé"), 401

        today = date.today()
        pause = Pause.query.filter_by(user_id=current_user.id, date_pause=today, end_time=None).first()
        if not pause:
            return jsonify(message="Aucune pause en cours"), 404

        pause.end_time = datetime.utcnow().time()
        db.session.commit()

        return jsonify({'message': 'Pause terminée', 'pause': pause.to_dict()}), 200

    except SQLAlchemyError as e:
        db.session.rollback()
        current_app.logger.exception("Database error ending pause")
        return jsonify(message="Erreur de base de données lors de la fin de la pause"), 500
    except Exception:
        db.session.rollback()
        current_app.logger.exception("Erreur end pause")
        return jsonify(message="Erreur interne du serveur"), 500

@attendance_bp.route('', methods=['GET'])
@jwt_required()
def get_attendance():
    """Récupère l'historique des pointages"""
    try:
        current_user = get_current_user()
        if not current_user:
            return jsonify(message="Utilisateur non trouvé"), 401
        
        # Paramètres de requête
        start_date = request.args.get('start_date')
        end_date = request.args.get('end_date')
        page = request.args.get('page', 1, type=int)
        per_page = min(request.args.get('per_page', 20, type=int), 100)
        
        # Construire la requête
        query = Pointage.query.filter_by(user_id=current_user.id)
        
        # Filtres de date
        start_date_obj = None
        end_date_obj = None
        if start_date:
            try:
                start_date_obj = datetime.strptime(start_date, '%Y-%m-%d').date()
                query = query.filter(Pointage.date_pointage >= start_date_obj)
            except ValueError:
                return jsonify(message="Format de date invalide pour start_date (YYYY-MM-DD)"), 400

        if end_date:
            try:
                end_date_obj = datetime.strptime(end_date, '%Y-%m-%d').date()
                query = query.filter(Pointage.date_pointage <= end_date_obj)
            except ValueError:
                return jsonify(message="Format de date invalide pour end_date (YYYY-MM-DD)"), 400

        if start_date_obj and end_date_obj and start_date_obj > end_date_obj:
            return jsonify(message="Plage de dates invalide : start_date est postérieure à end_date"), 400
        
        # Ordonner par date décroissante
        query = query.order_by(Pointage.date_pointage.desc(), Pointage.heure_arrivee.desc())
        
        # Pagination
        pointages = query.paginate(
            page=page, per_page=per_page, error_out=False
        )
        
        return jsonify({
            'records': [pointage.to_dict() for pointage in pointages.items],
            'pagination': {
                'page': page,
                'pages': pointages.pages,
                'per_page': per_page,
                'total': pointages.total
            }
        }), 200
        
    except SQLAlchemyError as e:
        current_app.logger.exception("Database error retrieving pointages")
        return jsonify(message="Erreur de base de données lors de la récupération des pointages"), 500
    except Exception:
        current_app.logger.exception("Erreur lors de la récupération des pointages")
        return jsonify(message="Erreur interne du serveur"), 500

@attendance_bp.route('/stats', methods=['GET'])
@jwt_required()
def get_attendance_stats():
    """Récupère les statistiques de pointage de l'utilisateur"""
    try:
        current_user = get_current_user()
        if not current_user:
            return jsonify(message="Utilisateur non trouvé"), 401
        
        # Période par défaut : mois en cours
        today = date.today()
        start_of_month = today.replace(day=1)
        
        # Récupérer les pointages du mois
        pointages = Pointage.query.filter(
            Pointage.user_id == current_user.id,
            Pointage.date_pointage >= start_of_month,
            Pointage.date_pointage <= today
        ).all()
        
        # Calculer les statistiques
        total_days = len(pointages)
        present_days = len([p for p in pointages if p.statut == 'present'])
        late_days = len([p for p in pointages if p.statut == 'retard'])
        absence_days = 0  # Pour l'instant, on ne gère pas les absences
        
        # Calculer les heures moyennes (simulation)
        total_hours = sum([p.calculate_worked_hours() or 8 for p in pointages])
        average_hours = total_hours / total_days if total_days > 0 else 0
        
        return jsonify({
            'stats': {
                'total_days': total_days,
                'present_days': present_days,
                'late_days': late_days,
                'absence_days': absence_days,
                'average_hours': round(average_hours, 2),
                'period': {
                    'start': start_of_month.isoformat(),
                    'end': today.isoformat()
                }
            }
        }), 200
        
    except SQLAlchemyError as e:
        current_app.logger.exception("Database error retrieving stats")
        return jsonify(message="Erreur de base de données lors de la récupération des statistiques"), 500
    except Exception:
        current_app.logger.exception("Erreur lors de la récupération des statistiques")
        return jsonify(message="Erreur interne du serveur"), 500

@attendance_bp.route('/last7days', methods=['GET'])
@jwt_required()
def get_last_7days_stats():
    """Récupère les statistiques des 7 derniers jours"""
    try:
        current_user = get_current_user()
        if not current_user:
            return jsonify(message="Utilisateur non trouvé"), 401
        
        # Récupérer les 7 derniers jours
        today = date.today()
        last_7_days = [today - timedelta(days=i) for i in range(6, -1, -1)]  # Du plus ancien au plus récent
        
        daily_stats = []
        for day in last_7_days:
            # Obtenir les pointages de ce jour pour tous les utilisateurs de l'entreprise
            if current_user.company_id:
                daily_pointages = Pointage.query.join(User).filter(
                    User.company_id == current_user.company_id,
                    Pointage.date_pointage == day
                ).all()
                
                # Calculer les présents, retards et absents
                presents = len([p for p in daily_pointages if p.statut == 'present'])
                retards = len([p for p in daily_pointages if p.statut == 'retard'])
                # Pour les absents, une approche simple est de compter combien d'utilisateurs actifs n'ont pas pointé
                total_active_users = User.query.filter_by(company_id=current_user.company_id, is_active=True).count()
                absents = total_active_users - (presents + retards)
                absents = max(0, absents)  # Éviter les nombres négatifs
                
                daily_stats.append({
                    'date': day.strftime('%d/%m'),
                    'present': presents,
                    'late': retards,
                    'absent': absents,
                    'total': total_active_users
                })
            else:
                # Utilisateur sans entreprise (cas rare)
                daily_stats.append({
                    'date': day.strftime('%d/%m'),
                    'present': 0,
                    'late': 0,
                    'absent': 0,
                    'total': 0
                })
        
        return jsonify({
            'stats': daily_stats
        }), 200
        
    except SQLAlchemyError as e:
        current_app.logger.exception("Database error retrieving last 7 days stats")
        return jsonify(message="Erreur de base de données lors de la récupération des statistiques"), 500
    except Exception:
        current_app.logger.exception("Erreur lors de la récupération des statistiques des 7 derniers jours")
        return jsonify(message="Erreur interne du serveur"), 500

@attendance_bp.route('/calendar', methods=['GET'])
@jwt_required()
def download_calendar():
    """Génère un fichier iCalendar avec les pointages de l'utilisateur"""
    try:
        current_user = get_current_user()
        if not current_user:
            return jsonify(message="Utilisateur non trouvé"), 401

        start_date = request.args.get('start_date')
        end_date = request.args.get('end_date')

        query = Pointage.query.filter_by(user_id=current_user.id)

        start_obj = None
        end_obj = None
        if start_date:
            try:
                start_obj = datetime.strptime(start_date, '%Y-%m-%d').date()
                query = query.filter(Pointage.date_pointage >= start_obj)
            except ValueError:
                return jsonify(message="Format de date invalide pour start_date (YYYY-MM-DD)"), 400
        if end_date:
            try:
                end_obj = datetime.strptime(end_date, '%Y-%m-%d').date()
                query = query.filter(Pointage.date_pointage <= end_obj)
            except ValueError:
                return jsonify(message="Format de date invalide pour end_date (YYYY-MM-DD)"), 400
        if start_obj and end_obj and start_obj > end_obj:
            return jsonify(message="Plage de dates invalide : start_date est postérieure à end_date"), 400

        records = query.order_by(Pointage.date_pointage).all()

        lines = [
            "BEGIN:VCALENDAR",
            "VERSION:2.0",
            "PRODID:-//PointFlex//Attendance Calendar//FR",
            "CALSCALE:GREGORIAN",
        ]

        for p in records:
            start_dt = datetime.combine(p.date_pointage, p.heure_arrivee)
            end_dt = datetime.combine(p.date_pointage, p.heure_depart or p.heure_arrivee)
            lines.extend([
                "BEGIN:VEVENT",
                f"UID:{p.id}@pointflex",
                f"DTSTAMP:{p.created_at.strftime('%Y%m%dT%H%M%SZ')}",
                f"DTSTART:{start_dt.strftime('%Y%m%dT%H%M%S')}",
                f"DTEND:{end_dt.strftime('%Y%m%dT%H%M%S')}",
                f"SUMMARY:{'Mission' if p.type == 'mission' else 'Présence bureau'}",
                f"DESCRIPTION:Statut {p.statut}",
                "END:VEVENT",
            ])

        lines.append("END:VCALENDAR")
        ics_data = "\r\n".join(lines) + "\r\n"
        response = Response(ics_data, mimetype='text/calendar')
        response.headers['Content-Disposition'] = 'attachment; filename=attendance.ics'
        return response

    except SQLAlchemyError as e:
        current_app.logger.exception("Database error generating calendar")
        return jsonify(message="Erreur de base de données lors de la génération du calendrier"), 500
    except Exception:
        current_app.logger.exception("Erreur generation calendrier")
        return jsonify(message="Erreur interne du serveur"), 500

def calculate_distance(lat1, lon1, lat2, lon2):
    """Calcule la distance entre deux points GPS en mètres"""
    try:
        # Validation des entrées
        if not all(isinstance(coord, (int, float)) for coord in [lat1, lon1, lat2, lon2]):
            current_app.logger.error(f"Invalid coordinate types: {type(lat1)}, {type(lon1)}, {type(lat2)}, {type(lon2)}")
            return float('inf')  # Distance infinie en cas d'erreur
        
        # Validation des valeurs
        if not (-90 <= lat1 <= 90 and -90 <= lat2 <= 90 and -180 <= lon1 <= 180 and -180 <= lon2 <= 180):
            current_app.logger.error(f"Coordinates out of range: {lat1}, {lon1}, {lat2}, {lon2}")
            return float('inf')  # Distance infinie en cas d'erreur
        
        # Rayon de la Terre en mètres
        R = 6371000
        
        # Convertir en radians
        lat1_rad = math.radians(lat1)
        lon1_rad = math.radians(lon1)
        lat2_rad = math.radians(lat2)
        lon2_rad = math.radians(lon2)
        
        # Différences
        dlat = lat2_rad - lat1_rad
        dlon = lon2_rad - lon1_rad
        
        # Formule de Haversine
        a = (math.sin(dlat/2) * math.sin(dlat/2) + 
             math.cos(lat1_rad) * math.cos(lat2_rad) * 
             math.sin(dlon/2) * math.sin(dlon/2))
        
        c = 2 * math.atan2(math.sqrt(a), math.sqrt(1-a))
        
        # Distance en mètres
        distance = R * c
        
        return distance
    except Exception as e:
        current_app.logger.error(f"Error calculating distance: {e}")
        return float('inf')  # Distance infinie en cas d'erreur

# Nouvelle route pour obtenir le pointage du jour de l'utilisateur connecté
@attendance_bp.route('/today', methods=['GET'])
@jwt_required()
def get_today_attendance():
    """Récupère le pointage du jour pour l'utilisateur connecté"""
    current_user = None
    try:
        current_user = get_current_user()
        if not current_user:
            return jsonify(message="Utilisateur non trouvé"), 401

        today = date.today()
        
        # Récupérer le pointage du jour
        pointage = Pointage.query.filter_by(
            user_id=current_user.id,
            date_pointage=today
        ).first()
        
        if not pointage:
            # Renvoyer un objet vide avec un statut 200 au lieu d'un 404
            empty_data = {
                'id': None,
                'user_id': current_user.id,
                'date_pointage': today.isoformat(),
                'heure_arrivee': None,
                'heure_depart': None,
                'type': None,
                'statut': 'absent',
                'latitude': None,
                'longitude': None,
                'mission_order_number': None,
                'office_id': None,
                'message': 'Pas de pointage enregistré pour aujourd\'hui'
            }
            return jsonify(empty_data), 200
        
        # Convertir en dictionnaire pour la réponse JSON
        pointage_data = {
            'id': pointage.id,
            'user_id': pointage.user_id,
            'date_pointage': pointage.date_pointage.isoformat(),
            'heure_arrivee': pointage.heure_arrivee.strftime('%H:%M:%S') if pointage.heure_arrivee else None,
            'heure_depart': pointage.heure_depart.strftime('%H:%M:%S') if pointage.heure_depart else None,
            'type': pointage.type,
            'statut': pointage.statut,
            'latitude': pointage.latitude,
            'longitude': pointage.longitude,
            'mission_order_number': pointage.mission_order_number,
            'office_id': pointage.office_id
        }
        
        return jsonify(pointage_data), 200

    except SQLAlchemyError as e:
        current_app.logger.error(f"Erreur de base de données lors de la récupération du pointage du jour: {e}")
        log_attendance_error('get_today_attendance', getattr(current_user, 'id', None), str(e))
        db.session.rollback()
        return jsonify(message="Erreur de base de données lors de la récupération du pointage du jour"), 500
    except Exception as e:
        current_app.logger.error(f"Erreur interne lors de la récupération du pointage du jour: {e}")
        log_attendance_error('get_today_attendance', getattr(current_user, 'id', None), str(e))
        return jsonify(message="Erreur interne du serveur lors de la récupération du pointage du jour"), 500<|MERGE_RESOLUTION|>--- conflicted
+++ resolved
@@ -40,38 +40,7 @@
             return jsonify(message="Précision GPS requise"), 400
 
         max_accuracy = current_app.config.get('GEOLOCATION_MAX_ACCURACY', 100)
-<<<<<<< HEAD
-        if current_user.company and current_user.company.geolocation_max_accuracy is not None:
-            max_accuracy = current_user.company.geolocation_max_accuracy
-        
-        # Vérifier si l'utilisateur a déjà pointé aujourd'hui
-        today = date.today()
-        existing_pointage = Pointage.query.filter_by(
-            user_id=current_user.id,
-            date_pointage=today
-        ).first()
-
-        if existing_pointage:
-            send_notification(current_user.id, "Pointage déjà enregistré pour aujourd'hui")
-            return jsonify(message="Vous avez déjà pointé aujourd'hui"), 409
-
-        # Récupérer les bureaux de l'entreprise
-        nearest_office = None
-        min_distance = float('inf')
-        offices = []
-=======
-        if coordinates['accuracy'] > max_accuracy:
-            return jsonify(
-                message=(
-                    f"Précision de localisation insuffisante ({int(coordinates['accuracy'])}m). "
-                    f"Maximum autorisé: {max_accuracy}m"
-                )
-            ), 400
-
-        tz_name = SystemSettings.get_setting('general', 'default_timezone', 'UTC')
-        pointage = None
-
->>>>>>> 5a773432
+
         if current_user.company_id:
             offices = Office.query.filter_by(
                 company_id=current_user.company_id,
