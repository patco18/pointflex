--- conflicted
+++ resolved
@@ -34,10 +34,7 @@
           700: '#047857',
           800: '#065f46',
           900: '#064e3b',
-<<<<<<< HEAD
-=======
 
->>>>>>> bd49cd84
         },
       },
       fontFamily: {
@@ -58,28 +55,7 @@
         22: '5.5rem',
         26: '6.5rem',
       },
-<<<<<<< HEAD
-      keyframes: {
-        'fade-in': {
-          from: { opacity: '0' },
-          to: { opacity: '1' },
-        },
-        'slide-in': {
-          from: { transform: 'translateY(0.5rem)', opacity: '0' },
-          to: { transform: 'translateY(0)', opacity: '1' },
-        },
-        'scale-in': {
-          from: { transform: 'scale(0.95)', opacity: '0' },
-          to: { transform: 'scale(1)', opacity: '1' },
-        },
-      },
-      animation: {
-        'fade-in': 'fade-in 0.2s ease-out',
-        'slide-in': 'slide-in 0.2s ease-out',
-        'scale-in': 'scale-in 0.2s ease-out',
-      },
-=======
->>>>>>> bd49cd84
+
     },
   },
   plugins: [],
