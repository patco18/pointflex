import React, { useState } from 'react'
import { attendanceService } from '../services/api'
import { toast } from 'react-hot-toast'
import { Coffee, LogOut, Loader } from 'lucide-react'
import Card from '../components/ui/card'
import Button from '../components/ui/button'
<<<<<<< HEAD
import CheckInComponent from '../components/CheckIn'
=======
import CheckInComponent from '../components/attendance/CheckIn'
>>>>>>> 60e3d898

export default function Attendance() {
  const [onBreak, setOnBreak] = useState(false)
  const [loadingPause, setLoadingPause] = useState(false)
  const [loadingCheckout, setLoadingCheckout] = useState(false)

  const startPause = async () => {
    setLoadingPause(true)
    try {
      await attendanceService.startPause()
      setOnBreak(true)
      toast.success('Pause démarrée avec succès!')
    } catch (err) {
      toast.error("Erreur lors du démarrage de la pause")
    } finally {
      setLoadingPause(false)
    }
  }

  const endPause = async () => {
    setLoadingPause(true)
    try {
      await attendanceService.endPause()
      setOnBreak(false)
      toast.success('Pause terminée avec succès!')
    } catch (err) {
      toast.error("Erreur lors de la fin de la pause")
    } finally {
      setLoadingPause(false)
    }
  }

  const checkout = async () => {
    setLoadingCheckout(true)
    try {
      await attendanceService.checkout()
      toast.success('Sortie enregistrée avec succès!')
    } catch (err) {
      toast.error("Erreur lors de l'enregistrement de la sortie")
    } finally {
      setLoadingCheckout(false)
    }
  }

  return (
    <div className="max-w-3xl mx-auto space-y-6">
      <CheckInComponent />

      <div className="grid grid-cols-1 md:grid-cols-2 gap-6">
        <Card className="text-center">
          <div className="mb-4 flex justify-center">
            <Coffee className="h-8 w-8 text-yellow-600" />
          </div>
          {onBreak ? (
            <Button onClick={endPause} disabled={loadingPause}>
              {loadingPause ? <Loader className="animate-spin h-4 w-4" /> : 'Terminer la pause'}
            </Button>
          ) : (
            <Button onClick={startPause} disabled={loadingPause}>
              {loadingPause ? <Loader className="animate-spin h-4 w-4" /> : 'Démarrer une pause'}
            </Button>
          )}
        </Card>

        <Card className="text-center">
          <div className="mb-4 flex justify-center">
            <LogOut className="h-8 w-8 text-red-600" />
          </div>
          <Button onClick={checkout} disabled={loadingCheckout}>
            {loadingCheckout ? (
              <div className="flex items-center justify-center">
                <Loader className="animate-spin h-5 w-5 mr-2" />
                Sortie en cours...
              </div>
            ) : (
              <>
                <LogOut className="inline-block h-5 w-5 mr-2" />
                Enregistrer ma sortie
              </>
            )}
          </Button>
        </Card>
      </div>
    </div>
  )
}<|MERGE_RESOLUTION|>--- conflicted
+++ resolved
@@ -4,11 +4,7 @@
 import { Coffee, LogOut, Loader } from 'lucide-react'
 import Card from '../components/ui/card'
 import Button from '../components/ui/button'
-<<<<<<< HEAD
-import CheckInComponent from '../components/CheckIn'
-=======
-import CheckInComponent from '../components/attendance/CheckIn'
->>>>>>> 60e3d898
+
 
 export default function Attendance() {
   const [onBreak, setOnBreak] = useState(false)
