import React, { useEffect, useRef, useState } from 'react'
import { attendanceService } from '../services/api'
import { MapPin, Clock, Loader } from 'lucide-react'
import toast from 'react-hot-toast'
import { watchPositionUntilAccurate } from '../utils/geolocation'
<<<<<<< HEAD
import CheckInGuidance from '../components/attendance/CheckInGuidance'
import CheckInZoneMap from '../components/attendance/CheckInZoneMap'
import { useGeofencingContext } from '../hooks/useGeofencingContext'
=======
>>>>>>> a5789633

export default function CheckIn() {
  const [activeTab, setActiveTab] = useState<'office' | 'mission'>('office')
  const [loading, setLoading] = useState(false)
  const [missionOrderNumber, setMissionOrderNumber] = useState('')
  const [currentAccuracy, setCurrentAccuracy] = useState<number | null>(null)
  const [searchingPosition, setSearchingPosition] = useState(false)
  const isMountedRef = useRef(true)
<<<<<<< HEAD
  const {
    context: geofencingContext,
    loading: geofencingLoading,
    error: geofencingError,
  } = useGeofencingContext()
=======
>>>>>>> a5789633

  useEffect(() => {
    return () => {
      isMountedRef.current = false
    }
  }, [])

  const getPrecisePosition = async () => {
    if (!isMountedRef.current) {
      throw new Error('Composant démonté')
    }

<<<<<<< HEAD
    setSearchingPosition(true)
    setCurrentAccuracy(null)

=======
>>>>>>> a5789633
    try {
      return await watchPositionUntilAccurate({
        onUpdate: (pos) => {
          if (!isMountedRef.current) return
          setCurrentAccuracy(Math.round(pos.coords.accuracy))
        }
      })
    } finally {
      if (isMountedRef.current) {
        setSearchingPosition(false)
      }
    }
  }

  const handleOfficeCheckIn = async () => {
    setLoading(true)
    try {
      const position = await getPrecisePosition()
<<<<<<< HEAD
      const coordinates: {
        latitude: number
        longitude: number
        accuracy: number
        altitude?: number
        heading?: number
        speed?: number
      } = {
=======

>>>>>>> a5789633
        latitude: position.coords.latitude,
        longitude: position.coords.longitude,
        accuracy: position.coords.accuracy
      }

      if (position.coords.altitude != null) {
        coordinates.altitude = position.coords.altitude
      }
      if (position.coords.heading != null) {
        coordinates.heading = position.coords.heading
      }
      if (position.coords.speed != null) {
        coordinates.speed = position.coords.speed
      }

      const { data } = await attendanceService.checkInOffice(coordinates)
      const respMessage = data?.message || 'Pointage bureau enregistré avec succès!'
      if (data?.pointage?.statut === 'retard') {
        const delay = data.pointage.delay_minutes || 0
        toast.success(`${respMessage} Vous êtes en retard de ${delay} min.`)
      } else {
        toast.success(respMessage)
      }
    } catch (error: any) {
      if (error.message.includes('Géolocalisation')) {
        toast.error("Veuillez autoriser l'accès à votre position")
      } else if (error.response?.data?.message) {
        // Afficher le message d'erreur retourné par l'API (ex: trop loin du bureau)
        toast.error(error.response.data.message)
      }
      // les autres erreurs sont gérées par l'intercepteur API
    } finally {
      if (isMountedRef.current) {
        setLoading(false)
        setCurrentAccuracy(null)
      }
    }
  }

  const handleMissionCheckIn = async () => {
    if (!missionOrderNumber.trim()) {
      toast.error("Veuillez saisir le numéro d'ordre de mission")
      return
    }

    setLoading(true)
    try {
      const position = await getPrecisePosition()
<<<<<<< HEAD
      const coordinates: {
        latitude: number
        longitude: number
        accuracy: number
        altitude?: number
        heading?: number
        speed?: number
      } = {
=======

>>>>>>> a5789633
        latitude: position.coords.latitude,
        longitude: position.coords.longitude,
        accuracy: position.coords.accuracy
      }

      if (position.coords.altitude != null) {
        coordinates.altitude = position.coords.altitude
      }
      if (position.coords.heading != null) {
        coordinates.heading = position.coords.heading
      }
      if (position.coords.speed != null) {
        coordinates.speed = position.coords.speed
      }

      const { data } = await attendanceService.checkInMission(
        missionOrderNumber.trim(),
        coordinates
      )
      const respMessage = data?.message || 'Pointage mission enregistré avec succès!'
      if (data?.pointage?.statut === 'retard') {
        const delay = data.pointage.delay_minutes || 0
        toast.success(`${respMessage} Vous êtes en retard de ${delay} min.`)
      } else {
        toast.success(respMessage)
      }
      setMissionOrderNumber('')
    } catch (error: any) {
      if (error.message.includes('Géolocalisation')) {
        toast.error("Veuillez autoriser l'accès à votre position")
      } else if (error.response?.data?.message) {
        // Afficher le message d'erreur retourné par l'API (ex: mission non autorisée)
        toast.error(error.response.data.message)
      }
      // autres erreurs gérées par l'intercepteur API
    } finally {
      if (isMountedRef.current) {
        setLoading(false)
        setCurrentAccuracy(null)
      }
    }
  }

  return (
    <div className="max-w-2xl mx-auto space-y-6">
      <div>
        <h1 className="text-2xl font-bold text-gray-900">Pointage</h1>
        <p className="text-gray-600">
          Enregistrez votre présence au bureau ou en mission
        </p>
      </div>

      {/* Tabs */}
      <div className="border-b border-gray-200">
        <nav className="-mb-px flex space-x-8">
          <button
            onClick={() => setActiveTab('office')}
            className={`py-2 px-1 border-b-2 font-medium text-sm ${
              activeTab === 'office'
                ? 'border-primary-500 text-primary-600'
                : 'border-transparent text-gray-500 hover:text-gray-700 hover:border-gray-300'
            }`}
          >
            <MapPin className="inline-block w-4 h-4 mr-2" />
            Pointage Bureau
          </button>
          <button
            onClick={() => setActiveTab('mission')}
            className={`py-2 px-1 border-b-2 font-medium text-sm ${
              activeTab === 'mission'
                ? 'border-primary-500 text-primary-600'
                : 'border-transparent text-gray-500 hover:text-gray-700 hover:border-gray-300'
            }`}
          >
            <Clock className="inline-block w-4 h-4 mr-2" />
            Pointage Mission
          </button>
        </nav>
      </div>

      {/* Office Check-in */}
      {activeTab === 'office' && (
        <div className="card">
          <div className="text-center">
            <div className="mx-auto h-16 w-16 bg-blue-100 rounded-full flex items-center justify-center mb-4">
              <MapPin className="h-8 w-8 text-blue-600" />
            </div>
            <h3 className="text-lg font-medium text-gray-900 mb-2">
              Pointage Bureau
            </h3>
            <p className="text-gray-600 mb-6">
              Cliquez sur le bouton ci-dessous pour enregistrer votre arrivée au bureau.
              Votre position sera automatiquement détectée.
            </p>
<<<<<<< HEAD
            <CheckInGuidance className="mb-4 text-left" />
            <CheckInZoneMap
              context={geofencingContext}
              loading={geofencingLoading}
              error={geofencingError}
              mode="office"
              className="mb-6"
            />
=======
>>>>>>> a5789633
            {searchingPosition && (
              <div className="bg-blue-50 border border-blue-200 text-blue-700 px-4 py-3 rounded mb-4 text-sm">
                Obtention d'une position précise...
                {currentAccuracy !== null && (
                  <div className="mt-2 text-blue-800">
                    Précision actuelle : <span className="font-semibold">~{currentAccuracy} m</span>
                  </div>
                )}
                <div className="mt-1 text-xs text-blue-600">
                  Restez immobile et assurez-vous que le GPS haute précision est activé.
                </div>
              </div>
            )}
            <button
              onClick={handleOfficeCheckIn}
              disabled={loading}
              className="btn-primary disabled:opacity-50 disabled:cursor-not-allowed"
            >
              {loading ? (
                <div className="flex items-center justify-center">
                  <Loader className="animate-spin h-5 w-5 mr-2" />
                  Pointage en cours...
                </div>
              ) : (
                'Pointer au Bureau'
              )}
            </button>
          </div>
        </div>
      )}

      {/* Mission Check-in */}
      {activeTab === 'mission' && (
        <div className="card">
          <div className="text-center">
            <div className="mx-auto h-16 w-16 bg-purple-100 rounded-full flex items-center justify-center mb-4">
              <Clock className="h-8 w-8 text-purple-600" />
            </div>
            <h3 className="text-lg font-medium text-gray-900 mb-2">
              Pointage Mission
            </h3>
            <p className="text-gray-600 mb-6">
              Saisissez le numéro d'ordre de mission pour enregistrer votre pointage.
            </p>

            <CheckInGuidance className="mb-4 text-left" />
            <CheckInZoneMap
              context={geofencingContext}
              loading={geofencingLoading}
              error={geofencingError}
              mode="mission"
              missionOrderNumber={missionOrderNumber.trim() || undefined}
              className="mb-6"
            />

            <div className="max-w-sm mx-auto mb-6">
              <label htmlFor="missionOrder" className="block text-sm font-medium text-gray-700 mb-2">
                Numéro d'ordre de mission
              </label>
              <input
                type="text"
                id="missionOrder"
                value={missionOrderNumber}
                onChange={(e) => setMissionOrderNumber(e.target.value)}
                className="input-field"
                placeholder="Ex: M2024-001"
              />
            </div>

            {searchingPosition && (
              <div className="bg-blue-50 border border-blue-200 text-blue-700 px-4 py-3 rounded mb-4 text-sm">
                Obtention d'une position précise...
                {currentAccuracy !== null && (
                  <div className="mt-2 text-blue-800">
                    Précision actuelle : <span className="font-semibold">~{currentAccuracy} m</span>
                  </div>
                )}
                <div className="mt-1 text-xs text-blue-600">
                  Restez immobile et assurez-vous que le GPS haute précision est activé.
                </div>
              </div>
            )}

            <button
              onClick={handleMissionCheckIn}
              disabled={loading || !missionOrderNumber.trim()}
              className="btn-primary disabled:opacity-50 disabled:cursor-not-allowed"
            >
              {loading ? (
                <div className="flex items-center justify-center">
                  <Loader className="animate-spin h-5 w-5 mr-2" />
                  Pointage en cours...
                </div>
              ) : (
                'Pointer en Mission'
              )}
            </button>
          </div>
        </div>
      )}

      {/* Info Card */}
      <div className="bg-blue-50 border border-blue-200 rounded-lg p-4">
        <h4 className="text-sm font-medium text-blue-900 mb-2">
          Informations importantes
        </h4>
        <ul className="text-sm text-blue-800 space-y-1">
          <li>• Le pointage bureau nécessite l'autorisation de géolocalisation</li>
          <li>• Le pointage mission requiert un numéro d'ordre valide</li>
          <li>• Vos pointages sont automatiquement horodatés</li>
          <li>• En cas de problème, contactez votre administrateur</li>
        </ul>
      </div>
    </div>
  )
}<|MERGE_RESOLUTION|>--- conflicted
+++ resolved
@@ -3,12 +3,7 @@
 import { MapPin, Clock, Loader } from 'lucide-react'
 import toast from 'react-hot-toast'
 import { watchPositionUntilAccurate } from '../utils/geolocation'
-<<<<<<< HEAD
-import CheckInGuidance from '../components/attendance/CheckInGuidance'
-import CheckInZoneMap from '../components/attendance/CheckInZoneMap'
-import { useGeofencingContext } from '../hooks/useGeofencingContext'
-=======
->>>>>>> a5789633
+
 
 export default function CheckIn() {
   const [activeTab, setActiveTab] = useState<'office' | 'mission'>('office')
@@ -17,14 +12,7 @@
   const [currentAccuracy, setCurrentAccuracy] = useState<number | null>(null)
   const [searchingPosition, setSearchingPosition] = useState(false)
   const isMountedRef = useRef(true)
-<<<<<<< HEAD
-  const {
-    context: geofencingContext,
-    loading: geofencingLoading,
-    error: geofencingError,
-  } = useGeofencingContext()
-=======
->>>>>>> a5789633
+
 
   useEffect(() => {
     return () => {
@@ -37,12 +25,7 @@
       throw new Error('Composant démonté')
     }
 
-<<<<<<< HEAD
-    setSearchingPosition(true)
-    setCurrentAccuracy(null)
-
-=======
->>>>>>> a5789633
+
     try {
       return await watchPositionUntilAccurate({
         onUpdate: (pos) => {
@@ -61,18 +44,7 @@
     setLoading(true)
     try {
       const position = await getPrecisePosition()
-<<<<<<< HEAD
-      const coordinates: {
-        latitude: number
-        longitude: number
-        accuracy: number
-        altitude?: number
-        heading?: number
-        speed?: number
-      } = {
-=======
-
->>>>>>> a5789633
+
         latitude: position.coords.latitude,
         longitude: position.coords.longitude,
         accuracy: position.coords.accuracy
@@ -121,18 +93,7 @@
     setLoading(true)
     try {
       const position = await getPrecisePosition()
-<<<<<<< HEAD
-      const coordinates: {
-        latitude: number
-        longitude: number
-        accuracy: number
-        altitude?: number
-        heading?: number
-        speed?: number
-      } = {
-=======
-
->>>>>>> a5789633
+
         latitude: position.coords.latitude,
         longitude: position.coords.longitude,
         accuracy: position.coords.accuracy
@@ -227,17 +188,7 @@
               Cliquez sur le bouton ci-dessous pour enregistrer votre arrivée au bureau.
               Votre position sera automatiquement détectée.
             </p>
-<<<<<<< HEAD
-            <CheckInGuidance className="mb-4 text-left" />
-            <CheckInZoneMap
-              context={geofencingContext}
-              loading={geofencingLoading}
-              error={geofencingError}
-              mode="office"
-              className="mb-6"
-            />
-=======
->>>>>>> a5789633
+
             {searchingPosition && (
               <div className="bg-blue-50 border border-blue-200 text-blue-700 px-4 py-3 rounded mb-4 text-sm">
                 Obtention d'une position précise...
