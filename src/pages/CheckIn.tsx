import React, { useEffect, useRef, useState } from 'react'
import { attendanceService } from '../services/api'
import { MapPin, Clock, Loader } from 'lucide-react'
import toast from 'react-hot-toast'
import { watchPositionUntilAccurate } from '../utils/geolocation'

export default function CheckIn() {
  const [activeTab, setActiveTab] = useState<'office' | 'mission'>('office')
  const [loading, setLoading] = useState(false)
  const [missionOrderNumber, setMissionOrderNumber] = useState('')
  const [currentAccuracy, setCurrentAccuracy] = useState<number | null>(null)
  const [searchingPosition, setSearchingPosition] = useState(false)
  const isMountedRef = useRef(true)

  useEffect(() => {
    return () => {
      isMountedRef.current = false
    }
  }, [])

  const getPrecisePosition = async () => {
    if (!isMountedRef.current) {
      throw new Error('Composant démonté')
    }
<<<<<<< HEAD

    setSearchingPosition(true)
    setCurrentAccuracy(null)

=======

    setSearchingPosition(true)
    setCurrentAccuracy(null)

>>>>>>> e639030d
    try {
      return await watchPositionUntilAccurate({
        onUpdate: (pos) => {
          if (!isMountedRef.current) return
          setCurrentAccuracy(Math.round(pos.coords.accuracy))
        }
      })
    } finally {
      if (isMountedRef.current) {
        setSearchingPosition(false)
      }
    }
  }

  const handleOfficeCheckIn = async () => {
    setLoading(true)
    try {
      const position = await getPrecisePosition()
<<<<<<< HEAD
      const coordinates: {
        latitude: number
        longitude: number
        accuracy: number
        altitude?: number
        heading?: number
        speed?: number
      } = {
=======
      const coordinates = {
>>>>>>> e639030d
        latitude: position.coords.latitude,
        longitude: position.coords.longitude,
        accuracy: position.coords.accuracy
      }

      if (position.coords.altitude != null) {
        coordinates.altitude = position.coords.altitude
      }
      if (position.coords.heading != null) {
        coordinates.heading = position.coords.heading
      }
      if (position.coords.speed != null) {
        coordinates.speed = position.coords.speed
      }

      const { data } = await attendanceService.checkInOffice(coordinates)
      const respMessage = data?.message || 'Pointage bureau enregistré avec succès!'
      if (data?.pointage?.statut === 'retard') {
        const delay = data.pointage.delay_minutes || 0
        toast.success(`${respMessage} Vous êtes en retard de ${delay} min.`)
      } else {
        toast.success(respMessage)
      }
    } catch (error: any) {
      if (error.message.includes('Géolocalisation')) {
        toast.error("Veuillez autoriser l'accès à votre position")
      } else if (error.response?.data?.message) {
        // Afficher le message d'erreur retourné par l'API (ex: trop loin du bureau)
        toast.error(error.response.data.message)
      }
      // les autres erreurs sont gérées par l'intercepteur API
    } finally {
      if (isMountedRef.current) {
        setLoading(false)
        setCurrentAccuracy(null)
      }
    }
  }

  const handleMissionCheckIn = async () => {
    if (!missionOrderNumber.trim()) {
      toast.error("Veuillez saisir le numéro d'ordre de mission")
      return
    }

    setLoading(true)
    try {
      const position = await getPrecisePosition()
<<<<<<< HEAD
      const coordinates: {
        latitude: number
        longitude: number
        accuracy: number
        altitude?: number
        heading?: number
        speed?: number
      } = {
=======
      const coordinates = {
>>>>>>> e639030d
        latitude: position.coords.latitude,
        longitude: position.coords.longitude,
        accuracy: position.coords.accuracy
      }

      if (position.coords.altitude != null) {
        coordinates.altitude = position.coords.altitude
      }
      if (position.coords.heading != null) {
        coordinates.heading = position.coords.heading
      }
      if (position.coords.speed != null) {
        coordinates.speed = position.coords.speed
      }

      const { data } = await attendanceService.checkInMission(
        missionOrderNumber.trim(),
        coordinates
      )
      const respMessage = data?.message || 'Pointage mission enregistré avec succès!'
      if (data?.pointage?.statut === 'retard') {
        const delay = data.pointage.delay_minutes || 0
        toast.success(`${respMessage} Vous êtes en retard de ${delay} min.`)
      } else {
        toast.success(respMessage)
      }
      setMissionOrderNumber('')
    } catch (error: any) {
      if (error.message.includes('Géolocalisation')) {
        toast.error("Veuillez autoriser l'accès à votre position")
      } else if (error.response?.data?.message) {
        // Afficher le message d'erreur retourné par l'API (ex: mission non autorisée)
        toast.error(error.response.data.message)
      }
      // autres erreurs gérées par l'intercepteur API
    } finally {
      if (isMountedRef.current) {
        setLoading(false)
        setCurrentAccuracy(null)
      }
    }
  }

  return (
    <div className="max-w-2xl mx-auto space-y-6">
      <div>
        <h1 className="text-2xl font-bold text-gray-900">Pointage</h1>
        <p className="text-gray-600">
          Enregistrez votre présence au bureau ou en mission
        </p>
      </div>

      {/* Tabs */}
      <div className="border-b border-gray-200">
        <nav className="-mb-px flex space-x-8">
          <button
            onClick={() => setActiveTab('office')}
            className={`py-2 px-1 border-b-2 font-medium text-sm ${
              activeTab === 'office'
                ? 'border-primary-500 text-primary-600'
                : 'border-transparent text-gray-500 hover:text-gray-700 hover:border-gray-300'
            }`}
          >
            <MapPin className="inline-block w-4 h-4 mr-2" />
            Pointage Bureau
          </button>
          <button
            onClick={() => setActiveTab('mission')}
            className={`py-2 px-1 border-b-2 font-medium text-sm ${
              activeTab === 'mission'
                ? 'border-primary-500 text-primary-600'
                : 'border-transparent text-gray-500 hover:text-gray-700 hover:border-gray-300'
            }`}
          >
            <Clock className="inline-block w-4 h-4 mr-2" />
            Pointage Mission
          </button>
        </nav>
      </div>

      {/* Office Check-in */}
      {activeTab === 'office' && (
        <div className="card">
          <div className="text-center">
            <div className="mx-auto h-16 w-16 bg-blue-100 rounded-full flex items-center justify-center mb-4">
              <MapPin className="h-8 w-8 text-blue-600" />
            </div>
            <h3 className="text-lg font-medium text-gray-900 mb-2">
              Pointage Bureau
            </h3>
            <p className="text-gray-600 mb-6">
              Cliquez sur le bouton ci-dessous pour enregistrer votre arrivée au bureau.
              Votre position sera automatiquement détectée.
            </p>
            {searchingPosition && (
              <div className="bg-blue-50 border border-blue-200 text-blue-700 px-4 py-3 rounded mb-4 text-sm">
                Obtention d'une position précise...
                {currentAccuracy !== null && (
                  <div className="mt-2 text-blue-800">
                    Précision actuelle : <span className="font-semibold">~{currentAccuracy} m</span>
                  </div>
                )}
                <div className="mt-1 text-xs text-blue-600">
                  Restez immobile et assurez-vous que le GPS haute précision est activé.
                </div>
              </div>
            )}
            <button
              onClick={handleOfficeCheckIn}
              disabled={loading}
              className="btn-primary disabled:opacity-50 disabled:cursor-not-allowed"
            >
              {loading ? (
                <div className="flex items-center justify-center">
                  <Loader className="animate-spin h-5 w-5 mr-2" />
                  Pointage en cours...
                </div>
              ) : (
                'Pointer au Bureau'
              )}
            </button>
          </div>
        </div>
      )}

      {/* Mission Check-in */}
      {activeTab === 'mission' && (
        <div className="card">
          <div className="text-center">
            <div className="mx-auto h-16 w-16 bg-purple-100 rounded-full flex items-center justify-center mb-4">
              <Clock className="h-8 w-8 text-purple-600" />
            </div>
            <h3 className="text-lg font-medium text-gray-900 mb-2">
              Pointage Mission
            </h3>
            <p className="text-gray-600 mb-6">
              Saisissez le numéro d'ordre de mission pour enregistrer votre pointage.
            </p>
            
            <div className="max-w-sm mx-auto mb-6">
              <label htmlFor="missionOrder" className="block text-sm font-medium text-gray-700 mb-2">
                Numéro d'ordre de mission
              </label>
              <input
                type="text"
                id="missionOrder"
                value={missionOrderNumber}
                onChange={(e) => setMissionOrderNumber(e.target.value)}
                className="input-field"
                placeholder="Ex: M2024-001"
              />
            </div>

            {searchingPosition && (
              <div className="bg-blue-50 border border-blue-200 text-blue-700 px-4 py-3 rounded mb-4 text-sm">
                Obtention d'une position précise...
                {currentAccuracy !== null && (
                  <div className="mt-2 text-blue-800">
                    Précision actuelle : <span className="font-semibold">~{currentAccuracy} m</span>
                  </div>
                )}
                <div className="mt-1 text-xs text-blue-600">
                  Restez immobile et assurez-vous que le GPS haute précision est activé.
                </div>
              </div>
            )}

            <button
              onClick={handleMissionCheckIn}
              disabled={loading || !missionOrderNumber.trim()}
              className="btn-primary disabled:opacity-50 disabled:cursor-not-allowed"
            >
              {loading ? (
                <div className="flex items-center justify-center">
                  <Loader className="animate-spin h-5 w-5 mr-2" />
                  Pointage en cours...
                </div>
              ) : (
                'Pointer en Mission'
              )}
            </button>
          </div>
        </div>
      )}

      {/* Info Card */}
      <div className="bg-blue-50 border border-blue-200 rounded-lg p-4">
        <h4 className="text-sm font-medium text-blue-900 mb-2">
          Informations importantes
        </h4>
        <ul className="text-sm text-blue-800 space-y-1">
          <li>• Le pointage bureau nécessite l'autorisation de géolocalisation</li>
          <li>• Le pointage mission requiert un numéro d'ordre valide</li>
          <li>• Vos pointages sont automatiquement horodatés</li>
          <li>• En cas de problème, contactez votre administrateur</li>
        </ul>
      </div>
    </div>
  )
}<|MERGE_RESOLUTION|>--- conflicted
+++ resolved
@@ -22,17 +22,7 @@
     if (!isMountedRef.current) {
       throw new Error('Composant démonté')
     }
-<<<<<<< HEAD
-
-    setSearchingPosition(true)
-    setCurrentAccuracy(null)
-
-=======
-
-    setSearchingPosition(true)
-    setCurrentAccuracy(null)
-
->>>>>>> e639030d
+
     try {
       return await watchPositionUntilAccurate({
         onUpdate: (pos) => {
@@ -51,18 +41,7 @@
     setLoading(true)
     try {
       const position = await getPrecisePosition()
-<<<<<<< HEAD
-      const coordinates: {
-        latitude: number
-        longitude: number
-        accuracy: number
-        altitude?: number
-        heading?: number
-        speed?: number
-      } = {
-=======
-      const coordinates = {
->>>>>>> e639030d
+
         latitude: position.coords.latitude,
         longitude: position.coords.longitude,
         accuracy: position.coords.accuracy
@@ -111,18 +90,7 @@
     setLoading(true)
     try {
       const position = await getPrecisePosition()
-<<<<<<< HEAD
-      const coordinates: {
-        latitude: number
-        longitude: number
-        accuracy: number
-        altitude?: number
-        heading?: number
-        speed?: number
-      } = {
-=======
-      const coordinates = {
->>>>>>> e639030d
+
         latitude: position.coords.latitude,
         longitude: position.coords.longitude,
         accuracy: position.coords.accuracy
