import React from 'react'
import ReactDOM from 'react-dom/client'
import App from './App.tsx'
import { I18nProvider } from './contexts/I18nContext'
import { ThemeProvider } from './contexts/ThemeContext'
import './index.css'
import { Toaster } from 'react-hot-toast'

ReactDOM.createRoot(document.getElementById('root')!).render(
  <React.StrictMode>
    <ThemeProvider>
      <I18nProvider>
        <App />
      </I18nProvider>
    </ThemeProvider>
    <Toaster
      position="top-right"
      toastOptions={{
        duration: 4000,
        className: 'animate-slide-in',
<<<<<<< HEAD
        ariaProps: { role: 'status', 'aria-live': 'polite' },
        success: { icon: '✅' },
        error: { icon: '❌' },
        loading: { icon: '⏳' },
=======

>>>>>>> b93d2460
        style: {
          background: '#363636',
          color: '#fff',
        },
      }}
    />
  </React.StrictMode>,
)<|MERGE_RESOLUTION|>--- conflicted
+++ resolved
@@ -18,14 +18,7 @@
       toastOptions={{
         duration: 4000,
         className: 'animate-slide-in',
-<<<<<<< HEAD
-        ariaProps: { role: 'status', 'aria-live': 'polite' },
-        success: { icon: '✅' },
-        error: { icon: '❌' },
-        loading: { icon: '⏳' },
-=======
 
->>>>>>> b93d2460
         style: {
           background: '#363636',
           color: '#fff',
