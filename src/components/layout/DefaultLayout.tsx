import React, { ReactNode } from 'react';
<<<<<<< HEAD
import Sidebar, { SidebarSection } from './Sidebar';
import Header from './Header';
=======
import ThemeToggle from '../ThemeToggle';
>>>>>>> daa2a742

interface DefaultLayoutProps {
  children: ReactNode;
}

const defaultSections: SidebarSection[] = [
  {
    title: 'General',
    items: [
      { label: 'Dashboard', href: '/dashboard' },
      { label: 'Reports', href: '/reports' },
    ],
  },
];

export default function DefaultLayout({ children }: DefaultLayoutProps) {
  return (
<<<<<<< HEAD
    <div className="flex min-h-screen bg-background text-foreground">
      <Sidebar sections={defaultSections} />
      <div className="flex flex-1 flex-col">
        <Header />
        <main className="flex-1 overflow-y-auto p-4">{children}</main>
=======
    <div className="min-h-screen bg-background">
      <div className="flex min-h-screen">
        {/* Sidebar would go here in a real implementation */}
        <div className="hidden md:block md:w-64 bg-primary-900 text-white p-4">
          {/* Sidebar content */}
          <div className="py-4 text-xl font-bold mb-6">PointFlex</div>
          <nav>
            {/* Navigation items */}
          </nav>
        </div>
        
        {/* Main content */}
        <div className="flex-1">
          {/* Header would go here in a real implementation */}
          <header className="bg-background border-b border-border h-16 flex items-center justify-end px-6 shadow-sm">
            <ThemeToggle />
          </header>
          
          {/* Page content */}
          <main className="p-0">
            {children}
          </main>
        </div>
>>>>>>> daa2a742
      </div>
    </div>
  );
}<|MERGE_RESOLUTION|>--- conflicted
+++ resolved
@@ -1,10 +1,5 @@
 import React, { ReactNode } from 'react';
-<<<<<<< HEAD
-import Sidebar, { SidebarSection } from './Sidebar';
-import Header from './Header';
-=======
-import ThemeToggle from '../ThemeToggle';
->>>>>>> daa2a742
+
 
 interface DefaultLayoutProps {
   children: ReactNode;
@@ -22,37 +17,7 @@
 
 export default function DefaultLayout({ children }: DefaultLayoutProps) {
   return (
-<<<<<<< HEAD
-    <div className="flex min-h-screen bg-background text-foreground">
-      <Sidebar sections={defaultSections} />
-      <div className="flex flex-1 flex-col">
-        <Header />
-        <main className="flex-1 overflow-y-auto p-4">{children}</main>
-=======
-    <div className="min-h-screen bg-background">
-      <div className="flex min-h-screen">
-        {/* Sidebar would go here in a real implementation */}
-        <div className="hidden md:block md:w-64 bg-primary-900 text-white p-4">
-          {/* Sidebar content */}
-          <div className="py-4 text-xl font-bold mb-6">PointFlex</div>
-          <nav>
-            {/* Navigation items */}
-          </nav>
-        </div>
-        
-        {/* Main content */}
-        <div className="flex-1">
-          {/* Header would go here in a real implementation */}
-          <header className="bg-background border-b border-border h-16 flex items-center justify-end px-6 shadow-sm">
-            <ThemeToggle />
-          </header>
-          
-          {/* Page content */}
-          <main className="p-0">
-            {children}
-          </main>
-        </div>
->>>>>>> daa2a742
+
       </div>
     </div>
   );
