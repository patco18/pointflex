--- conflicted
+++ resolved
@@ -1,10 +1,6 @@
 import React, { ReactNode } from 'react';
 import Sidebar, { SidebarSection } from './Sidebar';
 import Header from './Header';
-<<<<<<< HEAD
-=======
-
->>>>>>> 172e7937
 
 interface DefaultLayoutProps {
   children: ReactNode;
@@ -22,15 +18,7 @@
 
 export default function DefaultLayout({ children }: DefaultLayoutProps) {
   return (
-<<<<<<< HEAD
-    <div className="flex min-h-screen bg-background text-foreground">
-      <Sidebar sections={defaultSections} />
-      <div className="flex flex-1 flex-col">
-        <Header />
-        <main className="flex-1 overflow-y-auto p-4">{children}</main>
-=======
 
->>>>>>> 172e7937
       </div>
     </div>
   );
