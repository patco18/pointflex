--- conflicted
+++ resolved
@@ -18,15 +18,7 @@
 
 export default function DefaultLayout({ children }: DefaultLayoutProps) {
   return (
-<<<<<<< HEAD
-    <div className="flex min-h-screen bg-background text-foreground">
-      <Sidebar sections={defaultSections} />
-      <div className="flex flex-1 flex-col">
-        <Header />
-        <main className="flex-1 overflow-y-auto p-4">{children}</main>
-=======
 
->>>>>>> 60e3d898
       </div>
     </div>
   );
