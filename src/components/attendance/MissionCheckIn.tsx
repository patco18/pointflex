--- conflicted
+++ resolved
@@ -3,12 +3,7 @@
 import { Briefcase, Loader } from 'lucide-react'
 import toast from 'react-hot-toast'
 import { watchPositionUntilAccurate } from '../../utils/geolocation'
-<<<<<<< HEAD
-import CheckInGuidance from './CheckInGuidance'
-import CheckInZoneMap from './CheckInZoneMap'
-import { useGeofencingContext } from '../../hooks/useGeofencingContext'
-=======
->>>>>>> a5789633
+
 
 interface Mission {
   id: number
@@ -23,14 +18,7 @@
   const [currentAccuracy, setCurrentAccuracy] = useState<number | null>(null)
   const [searchingPosition, setSearchingPosition] = useState(false)
   const isMountedRef = useRef(true)
-<<<<<<< HEAD
-  const {
-    context: geofencingContext,
-    loading: geofencingLoading,
-    error: geofencingError,
-  } = useGeofencingContext()
-=======
->>>>>>> a5789633
+
 
   useEffect(() => {
     const loadMissions = async () => {
@@ -52,12 +40,7 @@
     if (!isMountedRef.current) {
       throw new Error('Composant démonté')
     }
-<<<<<<< HEAD
 
-    setSearchingPosition(true)
-    setCurrentAccuracy(null)
-=======
->>>>>>> a5789633
 
     try {
       return await watchPositionUntilAccurate({
@@ -88,31 +71,7 @@
     setLoading(true)
     try {
       const position = await getPrecisePosition()
-<<<<<<< HEAD
-      const coordinates: {
-        latitude: number
-        longitude: number
-        accuracy: number
-        altitude?: number
-        heading?: number
-        speed?: number
-      } = {
-        latitude: position.coords.latitude,
-        longitude: position.coords.longitude,
-        accuracy: position.coords.accuracy
-      }
 
-      if (position.coords.altitude != null) {
-        coordinates.altitude = position.coords.altitude
-      }
-      if (position.coords.heading != null) {
-        coordinates.heading = position.coords.heading
-      }
-      if (position.coords.speed != null) {
-        coordinates.speed = position.coords.speed
-=======
-
->>>>>>> a5789633
       }
 
       const { data } = await attendanceService.checkInMission(
