import React, { useEffect, useRef, useState } from 'react'
import { attendanceService, missionService } from '../../services/api'
import { Briefcase, Loader } from 'lucide-react'
import toast from 'react-hot-toast'
import { watchPositionUntilAccurate } from '../../utils/geolocation'

interface Mission {
  id: number
  order_number: string
  status: string
}

export default function MissionCheckIn() {
  const [loading, setLoading] = useState(false)
  const [missionOrderNumber, setMissionOrderNumber] = useState('')
  const [missions, setMissions] = useState<Mission[]>([])
  const [currentAccuracy, setCurrentAccuracy] = useState<number | null>(null)
  const [searchingPosition, setSearchingPosition] = useState(false)
  const isMountedRef = useRef(true)

  useEffect(() => {
    const loadMissions = async () => {
      try {
        const resp = await missionService.getActiveMissions()
        setMissions(resp.data.missions || [])
      } catch (error) {
        toast.error('Erreur lors du chargement des missions')
      }
    }
    loadMissions()

    return () => {
      isMountedRef.current = false
    }
  }, [])

  const getPrecisePosition = async () => {
    if (!isMountedRef.current) {
      throw new Error('Composant démonté')
    }
<<<<<<< HEAD

    setSearchingPosition(true)
    setCurrentAccuracy(null)

=======

    setSearchingPosition(true)
    setCurrentAccuracy(null)

>>>>>>> e639030d
    try {
      return await watchPositionUntilAccurate({
        onUpdate: (pos) => {
          if (!isMountedRef.current) return
          setCurrentAccuracy(Math.round(pos.coords.accuracy))
        }
      })
    } finally {
      if (isMountedRef.current) {
        setSearchingPosition(false)
      }
    }
  }

  const handleMissionCheckIn = async () => {
    if (!missionOrderNumber.trim()) {
      toast.error('Veuillez sélectionner une mission')
      return
    }

    const mission = missions.find(m => m.order_number === missionOrderNumber)
    if (!mission || mission.status !== 'accepted') {
      toast.error('Mission non acceptée')
      return
    }

    setLoading(true)
    try {
      const position = await getPrecisePosition()
<<<<<<< HEAD
      const coordinates: {
        latitude: number
        longitude: number
        accuracy: number
        altitude?: number
        heading?: number
        speed?: number
      } = {
        latitude: position.coords.latitude,
        longitude: position.coords.longitude,
        accuracy: position.coords.accuracy
      }

      if (position.coords.altitude != null) {
        coordinates.altitude = position.coords.altitude
      }
      if (position.coords.heading != null) {
        coordinates.heading = position.coords.heading
      }
      if (position.coords.speed != null) {
        coordinates.speed = position.coords.speed
=======
      const coordinates = {
        latitude: position.coords.latitude,
        longitude: position.coords.longitude,
        accuracy: position.coords.accuracy
>>>>>>> e639030d
      }

      const { data } = await attendanceService.checkInMission(
        mission.order_number,
        coordinates
      )

      const respMessage = data?.message || 'Pointage mission enregistré avec succès!'
      if (data?.pointage?.statut === 'retard') {
        const delay = data.pointage.delay_minutes || 0
        toast.success(`${respMessage} Vous êtes en retard de ${delay} min.`)
      } else {
        toast.success(respMessage)
      }

      setMissionOrderNumber('')

      // Rafraîchir la page après un court délai pour montrer le succès
      setTimeout(() => {
        window.location.reload()
      }, 1500)
    } catch (error: any) {
      if (error.message.includes('Géolocalisation')) {
        toast.error("Veuillez autoriser l'accès à votre position")
      } else if (error.response?.data?.message) {
        toast.error(error.response.data.message)
      }
    } finally {
      if (isMountedRef.current) {
        setLoading(false)
        setCurrentAccuracy(null)
      }
    }
  }

  return (
    <div className="card">
      <div className="text-center">
        <div className="mx-auto h-16 w-16 bg-purple-100 rounded-full flex items-center justify-center mb-4">
          <Briefcase className="h-8 w-8 text-purple-600" />
        </div>
        
        <h3 className="text-lg font-medium text-gray-900 mb-2">
          Pointage Mission
        </h3>
        
        <p className="text-gray-600 mb-6">
          Sélectionnez la mission acceptée pour enregistrer votre pointage.
        </p>

        <div className="max-w-sm mx-auto mb-6">
          <label htmlFor="missionOrder" className="block text-sm font-medium text-gray-700 mb-2">
            Mission
          </label>
          <select
            id="missionOrder"
            value={missionOrderNumber}
            onChange={(e) => setMissionOrderNumber(e.target.value)}
            className="input-field"
          >
            <option value="">Sélectionnez une mission</option>
            {missions
              .filter(m => m.status === 'accepted')
              .map(m => (
                <option key={m.id} value={m.order_number}>{m.order_number}</option>
              ))}
          </select>
        </div>

        {searchingPosition && (
          <div className="bg-blue-50 border border-blue-200 text-blue-700 px-4 py-3 rounded mb-4 text-sm">
            Obtention d'une position précise...
            {currentAccuracy !== null && (
              <div className="mt-2 text-blue-800">
                Précision actuelle : <span className="font-semibold">~{currentAccuracy} m</span>
              </div>
            )}
            <div className="mt-1 text-xs text-blue-600">
              Restez immobile et assurez-vous que le GPS haute précision est activé.
            </div>
          </div>
        )}

        <button
          onClick={handleMissionCheckIn}
          disabled={loading || !missionOrderNumber.trim()}
          className="btn-primary disabled:opacity-50 disabled:cursor-not-allowed"
        >
          {loading ? (
            <div className="flex items-center justify-center">
              <Loader className="animate-spin h-5 w-5 mr-2" />
              Pointage en cours...
            </div>
          ) : (
            'Pointer en Mission'
          )}
        </button>
      </div>
    </div>
  )
}<|MERGE_RESOLUTION|>--- conflicted
+++ resolved
@@ -38,17 +38,7 @@
     if (!isMountedRef.current) {
       throw new Error('Composant démonté')
     }
-<<<<<<< HEAD
 
-    setSearchingPosition(true)
-    setCurrentAccuracy(null)
-
-=======
-
-    setSearchingPosition(true)
-    setCurrentAccuracy(null)
-
->>>>>>> e639030d
     try {
       return await watchPositionUntilAccurate({
         onUpdate: (pos) => {
@@ -78,34 +68,7 @@
     setLoading(true)
     try {
       const position = await getPrecisePosition()
-<<<<<<< HEAD
-      const coordinates: {
-        latitude: number
-        longitude: number
-        accuracy: number
-        altitude?: number
-        heading?: number
-        speed?: number
-      } = {
-        latitude: position.coords.latitude,
-        longitude: position.coords.longitude,
-        accuracy: position.coords.accuracy
-      }
 
-      if (position.coords.altitude != null) {
-        coordinates.altitude = position.coords.altitude
-      }
-      if (position.coords.heading != null) {
-        coordinates.heading = position.coords.heading
-      }
-      if (position.coords.speed != null) {
-        coordinates.speed = position.coords.speed
-=======
-      const coordinates = {
-        latitude: position.coords.latitude,
-        longitude: position.coords.longitude,
-        accuracy: position.coords.accuracy
->>>>>>> e639030d
       }
 
       const { data } = await attendanceService.checkInMission(
