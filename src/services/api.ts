import axios from 'axios'
import toast from 'react-hot-toast'

export const api = axios.create({
  baseURL: import.meta.env.VITE_API_URL || '/api',
  headers: {
    'Content-Type': 'application/json',
  },
  timeout: 10000, // 10 secondes de timeout
})

// Intercepteur pour gérer les erreurs
api.interceptors.response.use(
  (response) => {
    console.log(`✅ ${response.config.method?.toUpperCase()} ${response.config.url} - ${response.status}`)
    return response
  },
  (error) => {
    console.error(`❌ ${error.config?.method?.toUpperCase()} ${error.config?.url} - ${error.response?.status || 'NETWORK_ERROR'}`)
    console.error('Détails de l\'erreur API:', error)
    
    if (error.code === 'ECONNREFUSED' || error.message.includes('Network Error')) {
      toast.error('Impossible de se connecter au serveur. Veuillez vérifier que le backend est démarré.')
      return Promise.reject(error)
    }
    
    if (error.response?.status === 401) {
      console.log('Erreur 401 - Token invalide ou manquant')
      console.log('Headers de la requête:', error.config?.headers)
      
      // Ne pas rediriger automatiquement si on est déjà sur la page de login
      if (!window.location.pathname.includes('/login')) {
        localStorage.removeItem('token')
        delete api.defaults.headers.common['Authorization']
        toast.error('Session expirée, veuillez vous reconnecter')
        window.location.href = '/login'
      }
      return Promise.reject(error)
    }
    
    // Ne pas afficher de toast pour les erreurs 409 (conflit) car elles sont gérées spécifiquement
    if (error.response?.status !== 409) {
      const message = error.response?.data?.message || 'Une erreur est survenue'
      toast.error(message)
    }
    
    return Promise.reject(error)
  }
)

// Intercepteur pour ajouter le token automatiquement
api.interceptors.request.use(
  (config) => {
    const token = localStorage.getItem('token')
    if (token) {
      config.headers.Authorization = `Bearer ${token}`
      console.log(`🔑 Token ajouté à la requête ${config.method?.toUpperCase()} ${config.url}`)
    } else {
      console.log(`⚠️ Aucun token pour la requête ${config.method?.toUpperCase()} ${config.url}`)
    }
    return config
  },
  (error) => {
    console.error('Erreur dans l\'intercepteur de requête:', error)
    return Promise.reject(error)
  }
)

// Services API avec gestion d'erreurs améliorée
export const authService = {
  login: async (email: string, password: string) => {
    try {
      console.log('🔐 Tentative de connexion...')
      return await api.post('/auth/login', { email, password })
    } catch (error) {
      console.error('❌ Erreur service login:', error)
      throw error
    }
  },
  
  register: async (userData: any) => {
    try {
      return await api.post('/auth/register', userData)
    } catch (error) {
      console.error('Register service error:', error)
      throw error
    }
  },
  
  me: async () => {
    try {
      console.log('👤 Vérification de l\'utilisateur actuel...')
      return await api.get('/auth/me')
    } catch (error) {
      console.error('❌ Erreur service me:', error)
      throw error
    }
  },

  // 2FA related services
  setup2FA: async () => {
    try {
      return await api.post('/auth/2fa/setup');
    } catch (error) {
      console.error('2FA setup service error:', error);
      throw error;
    }
  },

  verifyAndEnable2FA: async (otpCode: string, otpSecret: string) => {
    try {
      return await api.post('/auth/2fa/verify-and-enable', { otp_code: otpCode, otp_secret: otpSecret });
    } catch (error) {
      console.error('2FA verify and enable service error:', error);
      throw error;
    }
  },

  verifyLogin2FA: async (userId: number, otpCode: string) => {
    try {
      return await api.post('/auth/2fa/verify-login', { user_id: userId, otp_code: otpCode });
    } catch (error) {
      console.error('2FA verify login service error:', error);
      throw error;
    }
  },

  disable2FA: async (payload: {password?: string; otp_code?: string}) => { // Password or OTP might be required
    try {
      return await api.post('/auth/2fa/disable', payload);
    } catch (error) {
      console.error('2FA disable service error:', error);
      throw error;
    }
  },

  regenerateBackupCodes: async (payload?: {password?: string; otp_code?: string}) => { // Password or OTP might be required
    try {
      return await api.post('/auth/2fa/backup-codes', payload);
    } catch (error) {
      console.error('2FA regenerate backup codes service error:', error);
      throw error;
    }
  }
}

export const attendanceService = {
  checkInOffice: async (coordinates: { latitude: number; longitude: number }) => {
    try {
      console.log('🏢 Pointage bureau avec coordonnées:', coordinates)
      return await api.post('/attendance/checkin/office', { coordinates })
    } catch (error) {
      console.error('Office checkin service error:', error)
      throw error
    }
  },
  
  checkInMission: async (missionOrderNumber: string, coordinates?: { latitude: number; longitude: number }) => {
    try {
      console.log('🚀 Pointage mission:', missionOrderNumber, coordinates ? 'avec coordonnées' : 'sans coordonnées')
      const data: any = { mission_order_number: missionOrderNumber }
      
      // Ajouter les coordonnées si disponibles
      if (coordinates) {
        data.coordinates = coordinates
      }
      
      return await api.post('/attendance/checkin/mission', data)
    } catch (error) {
      console.error('Mission checkin service error:', error)
      throw error
    }
  },
  
  getAttendance: async (startDate?: string, endDate?: string) => {
    try {
      const params: any = {}
      if (startDate) params.start_date = startDate
      if (endDate) params.end_date = endDate

      console.log('📊 Récupération des pointages...')
      return await api.get('/attendance', { params })
    } catch (error) {
      console.error('Get attendance service error:', error)
      throw error
    }
  },
  
  getStats: async () => {
    try {
      console.log('📈 Récupération des statistiques...')
      return await api.get('/attendance/stats')
    } catch (error) {
      console.error('Get stats service error:', error)
      throw error
    }
  },

  downloadICal: async () => {
    try {
      console.log('📅 Téléchargement du calendrier...')
      return await api.get('/attendance/calendar', { responseType: 'blob' })
    } catch (error) {
      console.error('Download calendar service error:', error)
      throw error
    }
  },

  checkout: async () => {
    try {

      return await api.post('/attendance/checkout')
    } catch (error) {
      console.error('Checkout service error:', error)
      throw error
    }
  },

  startPause: async () => {
    try {
      return await api.post('/attendance/pause/start')
    } catch (error) {
      console.error('Start pause service error:', error)
      throw error
    }
  },

  endPause: async () => {
    try {
      return await api.post('/attendance/pause/end')
    } catch (error) {
      console.error('End pause service error:', error)
      throw error
    }
  },
}

// Services SuperAdmin
export const superAdminService = {
  getCompanies: async () => {
    try {
      console.log('🏢 Récupération des entreprises...')
      return await api.get('/superadmin/companies')
    } catch (error) {
      console.error('Get companies service error:', error)
      throw error
    }
  },
  
  createCompany: async (companyData: any) => {
    try {
      console.log('🏢 Création d\'entreprise...', companyData)
      return await api.post('/superadmin/companies', companyData)
    } catch (error) {
      console.error('Create company service error:', error)
      throw error
    }
  },
  
  updateCompany: async (companyId: number, companyData: any) => {
    try {
      return await api.put(`/superadmin/companies/${companyId}`, companyData)
    } catch (error) {
      console.error('Update company service error:', error)
      throw error
    }
  },
  
  deleteCompany: async (companyId: number) => {
    try {
      return await api.delete(`/superadmin/companies/${companyId}`)
    } catch (error) {
      console.error('Delete company service error:', error)
      throw error
    }
  },
  
  getGlobalStats: async () => {
    try {
      return await api.get('/superadmin/stats')
    } catch (error) {
      console.error('Get global stats service error:', error)
      throw error
    }
  },

  // Services pour la gestion des abonnements - CORRIGÉS
  toggleCompanyStatus: async (companyId: number, data: { suspend: boolean, reason: string, notify_admin: boolean }) => {
    try {
      console.log(`🔄 ${data.suspend ? 'Suspension' : 'Réactivation'} entreprise ${companyId}...`)
      return await api.put(`/superadmin/companies/${companyId}/status`, data)
    } catch (error) {
      console.error('Toggle company status service error:', error)
      throw error
    }
  },

  extendSubscription: async (companyId: number, data: { months: number, reason?: string }) => {
    try {
      console.log(`📅 Prolongation abonnement entreprise ${companyId} de ${data.months} mois...`)
      return await api.put(`/superadmin/companies/${companyId}/extend-subscription`, data)
    } catch (error) {
      console.error('Extend subscription service error:', error)
      throw error
    }
  },

  // Gestion des demandes de prolongation d'abonnement
  listSubscriptionExtensionRequests: async (status?: string) => {
    try {
      const params: any = {}
      if (status) params.status = status
      return await api.get('/superadmin/subscription-extension-requests', { params })
    } catch (error) {
      console.error('List subscription extension requests error:', error)
      throw error
    }
  },

  approveSubscriptionExtensionRequest: async (reqId: number) => {
    try {
      return await api.put(`/superadmin/subscription-extension-requests/${reqId}/approve`)
    } catch (error) {
      console.error('Approve subscription extension request error:', error)
      throw error
    }
  },

  rejectSubscriptionExtensionRequest: async (reqId: number) => {
    try {
      return await api.put(`/superadmin/subscription-extension-requests/${reqId}/reject`)
    } catch (error) {
      console.error('Reject subscription extension request error:', error)
      throw error
    }
  },

  // ===== FACTURATION =====
  getCompanyInvoices: async (companyId: number) => {
    try {
      return await api.get(`/superadmin/companies/${companyId}/invoices`)
    } catch (error) {
      console.error('Get invoices service error:', error)
      throw error
    }
  },

  getCompanyPayments: async (companyId: number) => {
    try {
      return await api.get(`/superadmin/companies/${companyId}/payments`)
    } catch (error) {
      console.error('Get payments service error:', error)
      throw error
    }
  },

  payInvoice: async (invoiceId: number, data: { amount?: number; method?: string }) => {
    try {
      return await api.post(`/superadmin/invoices/${invoiceId}/pay`, data)
    } catch (error) {
      console.error('Pay invoice service error:', error)
      throw error
    }
  },

  // ===== NOUVEAUX SERVICES POUR LA CONFIGURATION SYSTÈME =====
  
  getSystemSettings: async () => {
    try {
      console.log('⚙️ Récupération des paramètres système...')
      return await api.get('/superadmin/system/settings')
    } catch (error) {
      console.error('Get system settings service error:', error)
      throw error
    }
  },

  updateSystemSettings: async (settingsData: any) => {
    try {
      console.log('⚙️ Mise à jour des paramètres système...', settingsData)
      return await api.put('/superadmin/system/settings', settingsData)
    } catch (error) {
      console.error('Update system settings service error:', error)
      throw error
    }
  },

  createSystemBackup: async () => {
    try {
      console.log('💾 Création d\'une sauvegarde système...')
      return await api.post('/superadmin/system/backup')
    } catch (error) {
      console.error('Create system backup service error:', error)
      throw error
    }
  },

  toggleMaintenanceMode: async (data: { enabled: boolean, message?: string }) => {
    try {
      console.log(`🔧 ${data.enabled ? 'Activation' : 'Désactivation'} du mode maintenance...`)
      return await api.post('/superadmin/system/maintenance', data)
    } catch (error) {
      console.error('Toggle maintenance mode service error:', error)
      throw error
    }
  },

  getAuditLogs: async (params?: { page?: number, per_page?: number, action?: string, user_id?: number }) => {
    try {
      console.log('📋 Récupération des logs d\'audit...', params)
      return await api.get('/superadmin/system/audit-logs', { params })
    } catch (error) {
      console.error('Get audit logs service error:', error)
      throw error
    }
  },

  getSystemHealth: async () => {
    try {
      console.log('🏥 Vérification de l\'état du système...')
      return await api.get('/superadmin/system/health')
    } catch (error) {
      console.error('Get system health service error:', error)
      throw error
    }
  },

  resetSystemSettings: async () => {
    try {
      console.log('🔄 Réinitialisation des paramètres système...')
      return await api.post('/superadmin/system/reset-settings', { confirm: true })
    } catch (error) {
      console.error('Reset system settings service error:', error)
      throw error
    }
  },

  // Subscription management for company admins
  getCompanySubscription: async () => {
    try {
      return await api.get('/admin/subscription')
    } catch (error) {
      console.error('Get company subscription service error:', error)
      throw error
    }
  },

  createSubscriptionCheckoutSession: async (stripePriceId: string) => {
    try {
      return await api.post('/admin/subscription/checkout-session', { stripe_price_id: stripePriceId })
    } catch (error) {
      console.error('Create subscription checkout session service error:', error)
      throw error
    }
  },

  createCustomerPortalSession: async () => {
    try {
      return await api.post('/admin/subscription/customer-portal')
    } catch (error) {
      console.error('Create customer portal session service error:', error)
      throw error
    }
  },

  requestSubscriptionExtension: async (months: number, reason?: string) => {
    try {
      return await api.post('/admin/subscription/extension-request', { months, reason })
    } catch (error) {
      console.error('Request subscription extension error:', error)
      throw error
    }
  },

  setEmployeeManager: async (employeeId: number, managerId: number | null) => {
    try {
      return await api.put(`/admin/employees/${employeeId}/manager`, { manager_id: managerId });
    } catch (error) {
      console.error('Set employee manager service error:', error);
      throw error;
    }
  }
}

export const calendarService = {
  getCalendarEvents: async (year: number, month: number, userIds?: string) => { // userIds can be 'self' or comma-separated IDs
    try {
      const params: any = { year, month };
      if (userIds) {
        params.user_ids = userIds;
      }
      return await api.get('/calendar/events', { params });
    } catch (error) {
      console.error('Get calendar events service error:', error);
      throw error;
    }
  },
  downloadICal: async () => {
    try {
      console.log('📅 Téléchargement du calendrier des événements...');
      return await api.get('/calendar/events/ical', { responseType: 'blob' });
    } catch (error) {
      console.error('Download calendar iCal service error:', error);
      throw error;
    }
  }
};

export const leaveService = {
  getLeaveTypes: async () => {
    try {
      return await api.get('/leave/types');
    } catch (error) {
      console.error('Get leave types error:', error);
      throw error;
    }
  },
  getLeaveBalances: async () => {
    try {
      return await api.get('/leave/balances');
    } catch (error) {
      console.error('Get leave balances error:', error);
      throw error;
    }
  },
  submitLeaveRequest: async (data: any) => {
    try {
      return await api.post('/leave/requests', data);
    } catch (error) {
      console.error('Submit leave request error:', error);
      throw error;
    }
  },
  getMyLeaveRequests: async (page: number = 1, perPage: number = 10, status?: string) => {
    try {
      const params: any = { page, per_page: perPage };
      if (status) params.status = status;
      return await api.get('/leave/requests', { params });
    } catch (error) {
      console.error('Get my leave requests error:', error);
      throw error;
    }
  },
  calculateLeaveDuration: async (data: {
    start_date: string;
    end_date: string;
    start_day_period?: string;
    end_day_period?: string;
  }) => {
    try {
      return await api.post('/leave/calculate-duration', data);
    } catch (error) {
      console.error('Calculate leave duration error:', error);
      throw error;
    }
  },
  downloadMyLeaveReport: async (filters: { start_date?: string; end_date?: string; status?: string }) => {
    try {
      return await api.get('/profile/my-leave-report/pdf', {
        params: filters,
        responseType: 'blob'
      });
    } catch (error) {
      console.error('Download my leave report error:', error);
      throw error;
    }
  }
};

export const webhookService = {
  getSubscriptions: async () => {
    try {
      return await api.get('/webhooks/subscriptions');
    } catch (error) {
      console.error('Get webhook subscriptions error:', error);
      throw error;
    }
  },
  createSubscription: async (data: { target_url: string; subscribed_events: string[] }) => {
    try {
      return await api.post('/webhooks/subscriptions', data);
    } catch (error) {
      console.error('Create webhook subscription error:', error);
      throw error;
    }
  },
  getSubscriptionDetails: async (subId: number) => {
    try {
      return await api.get(`/webhooks/subscriptions/${subId}`);
    } catch (error) {
      console.error('Get webhook subscription details error:', error);
      throw error;
    }
  },
  updateSubscription: async (subId: number, data: { target_url?: string; subscribed_events?: string[]; is_active?: boolean }) => {
    try {
      return await api.put(`/webhooks/subscriptions/${subId}`, data);
    } catch (error) {
      console.error('Update webhook subscription error:', error);
      throw error;
    }
  },
  deleteSubscription: async (subId: number) => {
    try {
      return await api.delete(`/webhooks/subscriptions/${subId}`);
    } catch (error) {
      console.error('Delete webhook subscription error:', error);
      throw error;
    }
  },
  getSubscriptionDeliveryLogs: async (subId: number, page: number = 1, perPage: number = 10) => {
    try {
      return await api.get(`/webhooks/subscriptions/${subId}/delivery-logs`, { params: { page, per_page: perPage } });
    } catch (error) {
      console.error('Get webhook delivery logs error:', error);
      throw error;
    }
  },
  pingSubscription: async (subId: number) => {
    try {
      return await api.post(`/webhooks/subscriptions/${subId}/ping`);
    } catch (error) {
      console.error('Ping webhook subscription error:', error);
      throw error;
    }
  }
};

// Services Missions
export const missionService = {
  getMissions: async () => {
    try {
      return await api.get('/missions')
    } catch (error) {
      console.error('Get missions error:', error)
      throw error
    }
  },
  createMission: async (missionData: any) => {
    try {
      return await api.post('/missions', missionData)
    } catch (error) {
      console.error('Create mission error:', error)
      throw error
    }
  },
  updateMission: async (missionId: number, missionData: any) => {
    try {
      return await api.put(`/missions/${missionId}`, missionData)
    } catch (error) {
      console.error('Update mission error:', error)
      throw error
    }
  },

  // Leave Policy Management
  getCompanyLeavePolicy: async () => {
    try {
      return await api.get('/admin/company/leave-policy');
    } catch (error) {
      console.error('Get company leave policy error:', error);
      throw error;
    }
  },
  updateCompanyLeavePolicy: async (policyData: { work_days?: string; default_country_code_for_holidays?: string }) => {
    try {
      return await api.put('/admin/company/leave-policy', policyData);
    } catch (error) {
      console.error('Update company leave policy error:', error);
      throw error;
    }
  },
  addCompanyHoliday: async (holidayData: { date: string; name: string }) => {
    try {
      return await api.post('/admin/company/holidays', holidayData);
    } catch (error) {
      console.error('Add company holiday error:', error);
      throw error;
    }
  },
  deleteCompanyHoliday: async (holidayId: number) => {
    try {
      return await api.delete(`/admin/company/holidays/${holidayId}`);
    } catch (error) {
      console.error('Delete company holiday error:', error);
      throw error;
    }
  },
}

// Services Admin
export const adminService = {
  getEmployees: async () => {
    try {
      return await api.get('/admin/employees')
    } catch (error) {
      console.error('Get employees service error:', error)
      throw error
    }
  },
  
  createEmployee: async (employeeData: any) => {
    try {
      console.log('👤 Création d\'employé...', employeeData)
      return await api.post('/admin/employees', employeeData)
    } catch (error) {
      console.error('Create employee service error:', error)
      throw error
    }
  },
  
  updateEmployee: async (employeeId: number, employeeData: any) => {
    try {
      console.log('👤 Mise à jour d\'employé...', employeeData)
      return await api.put(`/admin/employees/${employeeId}`, employeeData)
    } catch (error) {
      console.error('Update employee service error:', error)
      throw error
    }
  },
  
  deleteEmployee: async (employeeId: number) => {
    try {
      console.log('👤 Suppression d\'employé...', employeeId)
      return await api.delete(`/admin/employees/${employeeId}`)
    } catch (error) {
      console.error('Delete employee service error:', error)
      throw error
    }
  },

  getCompanyAttendance: async (params?: { startDate?: string; endDate?: string }) => {
    try {
      const query = {
        start_date: params?.startDate,
        end_date: params?.endDate
      }
      return await api.get('/admin/attendance', { params: query })
    } catch (error) {
      console.error('Get company attendance service error:', error)
      throw error
    }
  },

  getEmployeeAttendance: async (employeeId: number, params?: { startDate?: string; endDate?: string }) => {
    try {
      const query = {
        start_date: params?.startDate,
        end_date: params?.endDate
      }
      return await api.get(`/admin/employees/${employeeId}/attendance`, { params: query })
    } catch (error) {
      console.error('Get employee attendance service error:', error)
      throw error
    }
  },

  getOrganizationData: async () => {
    try {
      console.log('🏗️ Récupération des données organisationnelles...')
      return await api.get('/admin/organization-data')
    } catch (error) {
      console.error('Get organization data service error:', error)
      throw error
    }
  },
  
  // Nouveaux services pour la gestion des départements, services et postes
  getDepartments: async () => {
    try {
      return await api.get('/admin/departments')
    } catch (error) {
      console.error('Get departments service error:', error)
      throw error
    }
  },

  createDepartment: async (departmentData: any) => {
    try {
      return await api.post('/admin/departments', departmentData)
    } catch (error) {
      console.error('Create department service error:', error)
      throw error
    }
  },

  updateDepartment: async (departmentId: number, departmentData: any) => {
    try {
      return await api.put(`/admin/departments/${departmentId}`, departmentData)
    } catch (error) {
      console.error('Update department service error:', error)
      throw error
    }
  },

  deleteDepartment: async (departmentId: number) => {
    try {
      return await api.delete(`/admin/departments/${departmentId}`)
    } catch (error) {
      console.error('Delete department service error:', error)
      throw error
    }
  },
  
  getServices: async () => {
    try {
      return await api.get('/admin/services')
    } catch (error) {
      console.error('Get services service error:', error)
      throw error
    }
  },
  
  createService: async (serviceData: any) => {
    try {
      return await api.post('/admin/services', serviceData)
    } catch (error) {
      console.error('Create service service error:', error)
      throw error
    }
  },
  
  updateService: async (serviceId: number, serviceData: any) => {
    try {
      return await api.put(`/admin/services/${serviceId}`, serviceData)
    } catch (error) {
      console.error('Update service service error:', error)
      throw error
    }
  },
  
  deleteService: async (serviceId: number) => {
    try {
      return await api.delete(`/admin/services/${serviceId}`)
    } catch (error) {
      console.error('Delete service service error:', error)
      throw error
    }
  },
  
  getPositions: async () => {
    try {
      return await api.get('/admin/positions')
    } catch (error) {
      console.error('Get positions service error:', error)
      throw error
    }
  },
  
  createPosition: async (positionData: any) => {
    try {
      return await api.post('/admin/positions', positionData)
    } catch (error) {
      console.error('Create position service error:', error)
      throw error
    }
  },
  
  updatePosition: async (positionId: number, positionData: any) => {
    try {
      return await api.put(`/admin/positions/${positionId}`, positionData)
    } catch (error) {
      console.error('Update position service error:', error)
      throw error
    }
  },
  
  deletePosition: async (positionId: number) => {
    try {
      return await api.delete(`/admin/positions/${positionId}`)
    } catch (error) {
      console.error('Delete position service error:', error)
      throw error
    }
  },
  
  // Nouveaux services pour le dashboard admin
  getCompanyStats: async () => {
    try {
      console.log('📊 Récupération des statistiques de l\'entreprise...')
      return await api.get('/admin/stats')
    } catch (error) {
      console.error('Get company stats service error:', error)
      throw error
    }
  },
  
  getRecentEmployees: async (limit: number = 5) => {
    try {
      const params = { page: 1, per_page: limit }
      return await api.get('/admin/employees', { params })
    } catch (error) {
      console.error('Get recent employees service error:', error)
      throw error
    }
  },
  
  
  getOffices: async () => {
    try {
      console.log('🏢 Récupération des bureaux...')
      return await api.get('/admin/offices')
    } catch (error) {
      console.error('Get offices service error:', error)
      throw error
    }
  },
  
  createOffice: async (officeData: any) => {
    try {
      console.log('🏢 Création d\'un bureau...', officeData)
      return await api.post('/admin/offices', officeData)
    } catch (error) {
      console.error('Create office service error:', error)
      throw error
    }
  },
  
  updateOffice: async (officeId: number, officeData: any) => {
    try {
      console.log('🏢 Mise à jour d\'un bureau...', officeData)
      return await api.put(`/admin/offices/${officeId}`, officeData)
    } catch (error) {
      console.error('Update office service error:', error)
      throw error
    }
  },
  
  deleteOffice: async (officeId: number) => {
    try {
      console.log('🏢 Suppression d\'un bureau...', officeId)
      return await api.delete(`/admin/offices/${officeId}`)
    } catch (error) {
      console.error('Delete office service error:', error)
      throw error
    }
  },

  getCompanySettings: async () => {
    try {
      return await api.get('/admin/company/settings')
    } catch (error) {
      console.error('Get company settings service error:', error)
      throw error
    }
  },
  
  // Service pour mettre à jour les paramètres de l'entreprise
  updateCompanySettings: async (settings: any) => {
    try {
      console.log('⚙️ Mise à jour des paramètres de l\'entreprise...', settings)
      return await api.put('/admin/company/settings', settings)
    } catch (error) {
      console.error('Update company settings service error:', error)
      throw error
    }
  },

<<<<<<< HEAD
  uploadCompanyLogo: async (file: File) => {
    try {
      const formData = new FormData()
      formData.append('logo', file)
      console.log('⬆️ Téléversement du logo de l\'entreprise...')
      return await api.post('/admin/company/logo', formData, {
        headers: { 'Content-Type': 'multipart/form-data' }
      })
    } catch (error) {
      console.error('Upload company logo service error:', error)
      throw error
    }
  },

=======
>>>>>>> 3ecb9976
  // Subscription management for company admins
  getCompanySubscription: async () => {
    try {
      return await api.get('/admin/subscription')
    } catch (error) {
      console.error('Get company subscription service error:', error)
      throw error
    }
  },

  createSubscriptionCheckoutSession: async (stripePriceId: string) => {
    try {
      return await api.post('/admin/subscription/checkout-session', { stripe_price_id: stripePriceId })
    } catch (error) {
      console.error('Create subscription checkout session service error:', error)
      throw error
    }
  },

  createCustomerPortalSession: async () => {
    try {
      return await api.post('/admin/subscription/customer-portal')
    } catch (error) {
      console.error('Create customer portal session service error:', error)
      throw error
    }
  },

  // Leave policy management
  getCompanyLeavePolicy: async () => {
    try {
      return await api.get('/admin/company/leave-policy')
    } catch (error) {
      console.error('Get company leave policy error:', error)
      throw error
    }
  },

  updateCompanyLeavePolicy: async (policyData: { work_days?: string; default_country_code_for_holidays?: string }) => {
    try {
      return await api.put('/admin/company/leave-policy', policyData)
    } catch (error) {
      console.error('Update company leave policy error:', error)
      throw error
    }
  },

  addCompanyHoliday: async (holidayData: { date: string; name: string }) => {
    try {
      return await api.post('/admin/company/holidays', holidayData)
    } catch (error) {
      console.error('Add company holiday error:', error)
      throw error
    }
  },

  deleteCompanyHoliday: async (holidayId: number) => {
    try {
      return await api.delete(`/admin/company/holidays/${holidayId}`)
    } catch (error) {
      console.error('Delete company holiday error:', error)
      throw error
    }
  },

  downloadAttendancePdf: async (params?: { startDate?: string; endDate?: string }) => {
    try {
      return await api.get('/admin/attendance-report/pdf', {
        params: {
          start_date: params?.startDate,
          end_date: params?.endDate
        },
        responseType: 'blob'
      })
    } catch (error) {
      console.error('Download attendance pdf service error:', error)
      throw error
    }
  },
  downloadEmployeeLeaveReport: async (employeeId: number, filters: { start_date?: string; end_date?: string; status?: string }) => {
    try {
      return await api.get(`/admin/employees/${employeeId}/leave-report/pdf`, {
        params: filters,
        responseType: 'blob'
      });
    } catch (error) {
      console.error(`Download employee ${employeeId} leave report error:`, error);
      throw error;
    }
  }
}

// Services de profil utilisateur
export const profileService = {
  updateProfile: async (profileData: any) => {
    try {
      console.log('👤 Mise à jour du profil...', profileData)
      return await api.put('/profile', profileData)
    } catch (error) {
      console.error('Update profile service error:', error)
      throw error
    }
  },

  changePassword: async (passwordData: any) => {
    try {
      console.log('🔒 Changement de mot de passe...')
      return await api.put('/profile/password', passwordData)
    } catch (error) {
      console.error('Change password service error:', error)
      throw error
    }
  },

  exportUserData: async () => {
    try {
      console.log('📥 Export des données utilisateur...')
      return await api.get('/profile/export')
    } catch (error) {
      console.error('Export user data service error:', error)
      throw error
    }
  },
}

// Service pour les notifications utilisateur
export const notificationService = {
  list: async () => {
    try {
      return await api.get('/notifications')
    } catch (error) {
      console.error('List notifications service error:', error)
      throw error
    }
  }
}

// Service de vérification de la santé du serveur
export const healthService = {
  check: async () => {
    try {
      return await api.get('/health')
    } catch (error) {
      console.error('Health check service error:', error)
      throw error
    }
  }
}<|MERGE_RESOLUTION|>--- conflicted
+++ resolved
@@ -956,23 +956,7 @@
     }
   },
 
-<<<<<<< HEAD
-  uploadCompanyLogo: async (file: File) => {
-    try {
-      const formData = new FormData()
-      formData.append('logo', file)
-      console.log('⬆️ Téléversement du logo de l\'entreprise...')
-      return await api.post('/admin/company/logo', formData, {
-        headers: { 'Content-Type': 'multipart/form-data' }
-      })
-    } catch (error) {
-      console.error('Upload company logo service error:', error)
-      throw error
-    }
-  },
-
-=======
->>>>>>> 3ecb9976
+
   // Subscription management for company admins
   getCompanySubscription: async () => {
     try {
