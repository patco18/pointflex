--- conflicted
+++ resolved
@@ -162,11 +162,7 @@
 
   checkout: async () => {
     try {
-<<<<<<< HEAD
-      console.log("\uD83D\uDC4B Enregistrement de l'heure de d\u00e9part...")
-=======
-      console.log('📤 Enregistrement de la sortie...')
->>>>>>> e56e4650
+
       return await api.post('/attendance/checkout')
     } catch (error) {
       console.error('Checkout service error:', error)
