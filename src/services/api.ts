import axios from 'axios'
import toast from 'react-hot-toast'

export const api = axios.create({
  baseURL: import.meta.env.VITE_API_URL || '/api',
  headers: {
    'Content-Type': 'application/json',
  },
  timeout: 10000, // 10 secondes de timeout
})

// Intercepteur pour gérer les erreurs
api.interceptors.response.use(
  (response) => {
    console.log(`✅ ${response.config.method?.toUpperCase()} ${response.config.url} - ${response.status}`)
    return response
  },
  (error) => {
    console.error(`❌ ${error.config?.method?.toUpperCase()} ${error.config?.url} - ${error.response?.status || 'NETWORK_ERROR'}`)
    if (error.response?.data?.message) {
      console.error("Détails de l'erreur API:", error.response.data.message)
    } else {
      console.error("Détails de l'erreur API:", error)
    }
    
    if (error.code === 'ECONNREFUSED' || error.message.includes('Network Error')) {
      toast.error('Impossible de se connecter au serveur. Veuillez vérifier que le backend est démarré.')
      return Promise.reject(error)
    }
    
    if (error.response?.status === 401) {
      console.log('Erreur 401 - Token invalide ou manquant')
      console.log('Headers de la requête:', error.config?.headers)
      
      // Ne pas rediriger automatiquement si on est déjà sur la page de login
      if (!window.location.pathname.includes('/login')) {
        localStorage.removeItem('token')
        delete api.defaults.headers.common['Authorization']
        toast.error('Session expirée, veuillez vous reconnecter')
        window.location.href = '/login'
      }
      return Promise.reject(error)
    }
    
    // Ne pas afficher de toast pour les erreurs 409 (conflit) car elles sont gérées spécifiquement
    if (error.response?.status !== 409) {
      const message = error.response?.data?.message || 'Une erreur est survenue'
      toast.error(message)
    }
    
    return Promise.reject(error)
  }
)

// Intercepteur pour ajouter le token automatiquement
api.interceptors.request.use(
  (config) => {
    const token = localStorage.getItem('token')
    if (token) {
      config.headers.Authorization = `Bearer ${token}`
      console.log(`🔑 Token ajouté à la requête ${config.method?.toUpperCase()} ${config.url}`)
    } else {
      console.log(`⚠️ Aucun token pour la requête ${config.method?.toUpperCase()} ${config.url}`)
    }
    return config
  },
  (error) => {
    console.error('Erreur dans l\'intercepteur de requête:', error)
    return Promise.reject(error)
  }
)

// Services API avec gestion d'erreurs améliorée
export const authService = {
  login: async (email: string, password: string) => {
    try {
      console.log('🔐 Tentative de connexion...')
      return await api.post('/auth/login', { email, password })
    } catch (error) {
      console.error('❌ Erreur service login:', error)
      throw error
    }
  },
  
  register: async (userData: any) => {
    try {
      return await api.post('/auth/register', userData)
    } catch (error) {
      console.error('Register service error:', error)
      throw error
    }
  },
  
  me: async () => {
    try {
      console.log('👤 Vérification de l\'utilisateur actuel...')
      return await api.get('/auth/me')
    } catch (error) {
      console.error('❌ Erreur service me:', error)
      throw error
    }
  },

  // 2FA related services
  setup2FA: async () => {
    try {
      return await api.post('/auth/2fa/setup');
    } catch (error) {
      console.error('2FA setup service error:', error);
      throw error;
    }
  },

  verifyAndEnable2FA: async (otpCode: string, otpSecret: string) => {
    try {
      return await api.post('/auth/2fa/verify-and-enable', { otp_code: otpCode, otp_secret: otpSecret });
    } catch (error) {
      console.error('2FA verify and enable service error:', error);
      throw error;
    }
  },

  verifyLogin2FA: async (userId: number, otpCode: string) => {
    try {
      return await api.post('/auth/2fa/verify-login', { user_id: userId, otp_code: otpCode });
    } catch (error) {
      console.error('2FA verify login service error:', error);
      throw error;
    }
  },

  disable2FA: async (payload: {password?: string; otp_code?: string}) => { // Password or OTP might be required
    try {
      return await api.post('/auth/2fa/disable', payload);
    } catch (error) {
      console.error('2FA disable service error:', error);
      throw error;
    }
  },

  regenerateBackupCodes: async (payload?: {password?: string; otp_code?: string}) => { // Password or OTP might be required
    try {
      return await api.post('/auth/2fa/backup-codes', payload);
    } catch (error) {
      console.error('2FA regenerate backup codes service error:', error);
      throw error;
    }
  }
}

export const attendanceService = {
  checkInOffice: async (coordinates: { latitude: number; longitude: number }) => {
    try {
      console.log('🏢 Pointage bureau avec coordonnées:', coordinates)
      return await api.post('/attendance/checkin/office', { coordinates })
    } catch (error: any) {
      if (error.response?.data?.message) {
        console.error('Office checkin service error:', error.response.data.message)
      } else {
        console.error('Office checkin service error:', error)
      }
      throw error
    }
  },
  
  checkInMission: async (missionOrderNumber: string, coordinates?: { latitude: number; longitude: number }) => {
    try {
      console.log('🚀 Pointage mission:', missionOrderNumber, coordinates ? 'avec coordonnées' : 'sans coordonnées')
      const data: any = { mission_order_number: missionOrderNumber }
      
      // Ajouter les coordonnées si disponibles
      if (coordinates) {
        data.coordinates = coordinates
      }
      
      return await api.post('/attendance/checkin/mission', data)
    } catch (error: any) {
      if (error.response?.data?.message) {
        console.error('Mission checkin service error:', error.response.data.message)
      } else {
        console.error('Mission checkin service error:', error)
      }
      throw error
    }
  },
  
  getAttendance: async (startDate?: string, endDate?: string) => {
    try {
      const params: any = {}
      if (startDate) params.start_date = startDate
      if (endDate) params.end_date = endDate

      console.log('📊 Récupération des pointages...')
      return await api.get('/attendance', { params })
    } catch (error) {
      console.error('Get attendance service error:', error)
      throw error
    }
  },
  
  getStats: async () => {
    try {
      console.log('📈 Récupération des statistiques...')
      return await api.get('/attendance/stats')
    } catch (error) {
      console.error('Get stats service error:', error)
      throw error
    }
  },

  downloadICal: async () => {
    try {
      console.log('📅 Téléchargement du calendrier...')
      return await api.get('/attendance/calendar', { responseType: 'blob' })
    } catch (error) {
      console.error('Download calendar service error:', error)
      throw error
    }
  },

  checkout: async () => {
    try {

      return await api.post('/attendance/checkout')
    } catch (error) {
      console.error('Checkout service error:', error)
      throw error
    }
  },

  startPause: async () => {
    try {
      return await api.post('/attendance/pause/start')
    } catch (error) {
      console.error('Start pause service error:', error)
      throw error
    }
  },

  endPause: async () => {
    try {
      return await api.post('/attendance/pause/end')
    } catch (error) {
      console.error('End pause service error:', error)
      throw error
    }
  },
}

// Services SuperAdmin
export const superAdminService = {
  getCompanies: async () => {
    try {
      console.log('🏢 Récupération des entreprises...')
      return await api.get('/superadmin/companies')
    } catch (error) {
      console.error('Get companies service error:', error)
      throw error
    }
  },
  
  createCompany: async (companyData: any) => {
    try {
      console.log('🏢 Création d\'entreprise...', companyData)
      return await api.post('/superadmin/companies', companyData)
    } catch (error) {
      console.error('Create company service error:', error)
      throw error
    }
  },
  
  updateCompany: async (companyId: number, companyData: any) => {
    try {
      return await api.put(`/superadmin/companies/${companyId}`, companyData)
    } catch (error) {
      console.error('Update company service error:', error)
      throw error
    }
  },
  
  deleteCompany: async (companyId: number) => {
    try {
      return await api.delete(`/superadmin/companies/${companyId}`)
    } catch (error) {
      console.error('Delete company service error:', error)
      throw error
    }
  },
  
  getGlobalStats: async () => {
    try {
      return await api.get('/superadmin/stats')
    } catch (error) {
      console.error('Get global stats service error:', error)
      throw error
    }
  },

  // Services pour la gestion des abonnements - CORRIGÉS
  toggleCompanyStatus: async (companyId: number, data: { suspend: boolean, reason: string, notify_admin: boolean }) => {
    try {
      console.log(`🔄 ${data.suspend ? 'Suspension' : 'Réactivation'} entreprise ${companyId}...`)
      return await api.put(`/superadmin/companies/${companyId}/status`, data)
    } catch (error) {
      console.error('Toggle company status service error:', error)
      throw error
    }
  },

  extendSubscription: async (companyId: number, data: { months: number, reason?: string }) => {
    try {
      console.log(`📅 Prolongation abonnement entreprise ${companyId} de ${data.months} mois...`)
      return await api.put(`/superadmin/companies/${companyId}/extend-subscription`, data)
    } catch (error) {
      console.error('Extend subscription service error:', error)
      throw error
    }
  },

  // Gestion des demandes de prolongation d'abonnement
  listSubscriptionExtensionRequests: async (status?: string) => {
    try {
      const params: any = {}
      if (status) params.status = status
      return await api.get('/superadmin/subscription-extension-requests', { params })
    } catch (error) {
      console.error('List subscription extension requests error:', error)
      throw error
    }
  },

  approveSubscriptionExtensionRequest: async (reqId: number) => {
    try {
      return await api.put(`/superadmin/subscription-extension-requests/${reqId}/approve`)
    } catch (error) {
      console.error('Approve subscription extension request error:', error)
      throw error
    }
  },

  rejectSubscriptionExtensionRequest: async (reqId: number) => {
    try {
      return await api.put(`/superadmin/subscription-extension-requests/${reqId}/reject`)
    } catch (error) {
      console.error('Reject subscription extension request error:', error)
      throw error
    }
  },

  // ===== FACTURATION =====
  getCompanyInvoices: async (companyId: number) => {
    try {
      return await api.get(`/superadmin/companies/${companyId}/invoices`)
    } catch (error) {
      console.error('Get invoices service error:', error)
      throw error
    }
  },

  getCompanyPayments: async (companyId: number) => {
    try {
      return await api.get(`/superadmin/companies/${companyId}/payments`)
    } catch (error) {
      console.error('Get payments service error:', error)
      throw error
    }
  },

  payInvoice: async (invoiceId: number, data: { amount?: number; method?: string }) => {
    try {
      return await api.post(`/superadmin/invoices/${invoiceId}/pay`, data)
    } catch (error) {
      console.error('Pay invoice service error:', error)
      throw error
    }
  },

  // ===== NOUVEAUX SERVICES POUR LA CONFIGURATION SYSTÈME =====
  
  getSystemSettings: async () => {
    try {
      console.log('⚙️ Récupération des paramètres système...')
      return await api.get('/superadmin/system/settings')
    } catch (error) {
      console.error('Get system settings service error:', error)
      throw error
    }
  },

  updateSystemSettings: async (settingsData: any) => {
    try {
      console.log('⚙️ Mise à jour des paramètres système...', settingsData)
      return await api.put('/superadmin/system/settings', settingsData)
    } catch (error) {
      console.error('Update system settings service error:', error)
      throw error
    }
  },

  createSystemBackup: async () => {
    try {
      console.log('💾 Création d\'une sauvegarde système...')
      return await api.post('/superadmin/system/backup')
    } catch (error) {
      console.error('Create system backup service error:', error)
      throw error
    }
  },

  toggleMaintenanceMode: async (data: { enabled: boolean, message?: string }) => {
    try {
      console.log(`🔧 ${data.enabled ? 'Activation' : 'Désactivation'} du mode maintenance...`)
      return await api.post('/superadmin/system/maintenance', data)
    } catch (error) {
      console.error('Toggle maintenance mode service error:', error)
      throw error
    }
  },

  getAuditLogs: async (params?: { page?: number, per_page?: number, action?: string, user_id?: number }) => {
    try {
      console.log('📋 Récupération des logs d\'audit...', params)
      return await api.get('/superadmin/system/audit-logs', { params })
    } catch (error) {
      console.error('Get audit logs service error:', error)
      throw error
    }
  },

  getSystemHealth: async () => {
    try {
      console.log('🏥 Vérification de l\'état du système...')
      return await api.get('/superadmin/system/health')
    } catch (error) {
      console.error('Get system health service error:', error)
      throw error
    }
  },

  resetSystemSettings: async () => {
    try {
      console.log('🔄 Réinitialisation des paramètres système...')
      return await api.post('/superadmin/system/reset-settings', { confirm: true })
    } catch (error) {
      console.error('Reset system settings service error:', error)
      throw error
    }
<<<<<<< HEAD
=======
  },

  // Subscription management for company admins
  getCompanySubscription: async () => {
    try {
      return await api.get('/admin/subscription')
    } catch (error) {
      console.error('Get company subscription service error:', error)
      throw error
    }
  },

  createSubscriptionCheckoutSession: async (stripePriceId: string) => {
    try {
      return await api.post('/admin/subscription/checkout-session', { stripe_price_id: stripePriceId })
    } catch (error) {
      console.error('Create subscription checkout session service error:', error)
      throw error
    }
  },

  createCustomerPortalSession: async () => {
    try {
      return await api.post('/admin/subscription/customer-portal')
    } catch (error) {
      console.error('Create customer portal session service error:', error)
      throw error
    }
  },


  requestSubscriptionExtension: async (months: number, reason?: string) => {
    try {
      return await api.post('/admin/subscription/extension-request', { months, reason })
    } catch (error) {
      console.error('Request subscription extension error:', error)
      throw error
    }
  },

  setEmployeeManager: async (employeeId: number, managerId: number | null) => {
    try {
      return await api.put(`/admin/employees/${employeeId}/manager`, { manager_id: managerId });
    } catch (error) {
      console.error('Set employee manager service error:', error);
      throw error;
    }
>>>>>>> 4f1e20d2
  }
}

export const calendarService = {
  getCalendarEvents: async (year: number, month: number, userIds?: string) => { // userIds can be 'self' or comma-separated IDs
    try {
      const params: any = { year, month };
      if (userIds) {
        params.user_ids = userIds;
      }
      return await api.get('/calendar/events', { params });
    } catch (error) {
      console.error('Get calendar events service error:', error);
      throw error;
    }
  },
  downloadICal: async () => {
    try {
      console.log('📅 Téléchargement du calendrier des événements...');
      return await api.get('/calendar/events/ical', { responseType: 'blob' });
    } catch (error) {
      console.error('Download calendar iCal service error:', error);
      throw error;
    }
  }
};

export const leaveService = {
  getLeaveTypes: async () => {
    try {
      return await api.get('/leave/types');
    } catch (error) {
      console.error('Get leave types error:', error);
      throw error;
    }
  },
  getLeaveBalances: async () => {
    try {
      return await api.get('/leave/balances');
    } catch (error) {
      console.error('Get leave balances error:', error);
      throw error;
    }
  },
  submitLeaveRequest: async (data: any) => {
    try {
      return await api.post('/leave/requests', data);
    } catch (error) {
      console.error('Submit leave request error:', error);
      throw error;
    }
  },
  getMyLeaveRequests: async (page: number = 1, perPage: number = 10, status?: string) => {
    try {
      const params: any = { page, per_page: perPage };
      if (status) params.status = status;
      return await api.get('/leave/requests', { params });
    } catch (error) {
      console.error('Get my leave requests error:', error);
      throw error;
    }
  },
  calculateLeaveDuration: async (data: {
    start_date: string;
    end_date: string;
    start_day_period?: string;
    end_day_period?: string;
  }) => {
    try {
      return await api.post('/leave/calculate-duration', data);
    } catch (error) {
      console.error('Calculate leave duration error:', error);
      throw error;
    }
  },
  downloadMyLeaveReport: async (filters: { start_date?: string; end_date?: string; status?: string }) => {
    try {
      return await api.get('/profile/my-leave-report/pdf', {
        params: filters,
        responseType: 'blob'
      });
    } catch (error) {
      console.error('Download my leave report error:', error);
      throw error;
    }
  }
};

export const webhookService = {
  getSubscriptions: async () => {
    try {
      return await api.get('/webhooks/subscriptions');
    } catch (error) {
      console.error('Get webhook subscriptions error:', error);
      throw error;
    }
  },
  createSubscription: async (data: { target_url: string; subscribed_events: string[] }) => {
    try {
      return await api.post('/webhooks/subscriptions', data);
    } catch (error) {
      console.error('Create webhook subscription error:', error);
      throw error;
    }
  },
  getSubscriptionDetails: async (subId: number) => {
    try {
      return await api.get(`/webhooks/subscriptions/${subId}`);
    } catch (error) {
      console.error('Get webhook subscription details error:', error);
      throw error;
    }
  },
  updateSubscription: async (subId: number, data: { target_url?: string; subscribed_events?: string[]; is_active?: boolean }) => {
    try {
      return await api.put(`/webhooks/subscriptions/${subId}`, data);
    } catch (error) {
      console.error('Update webhook subscription error:', error);
      throw error;
    }
  },
  deleteSubscription: async (subId: number) => {
    try {
      return await api.delete(`/webhooks/subscriptions/${subId}`);
    } catch (error) {
      console.error('Delete webhook subscription error:', error);
      throw error;
    }
  },
  getSubscriptionDeliveryLogs: async (subId: number, page: number = 1, perPage: number = 10) => {
    try {
      return await api.get(`/webhooks/subscriptions/${subId}/delivery-logs`, { params: { page, per_page: perPage } });
    } catch (error) {
      console.error('Get webhook delivery logs error:', error);
      throw error;
    }
  },
  pingSubscription: async (subId: number) => {
    try {
      return await api.post(`/webhooks/subscriptions/${subId}/ping`);
    } catch (error) {
      console.error('Ping webhook subscription error:', error);
      throw error;
    }
  }
};

// Services Missions
export const missionService = {
  getMissions: async () => {
    try {
      return await api.get('/missions')
    } catch (error) {
      console.error('Get missions error:', error)
      throw error
    }
  },
  createMission: async (missionData: any) => {
    try {
      return await api.post('/missions', missionData)
    } catch (error) {
      console.error('Create mission error:', error)
      throw error
    }
  },
  updateMission: async (missionId: number, missionData: any) => {
    try {
      return await api.put(`/missions/${missionId}`, missionData)
    } catch (error) {
      console.error('Update mission error:', error)
      throw error
    }
  },

}

// Services Admin
export const adminService = {
  getEmployees: async () => {
    try {
      return await api.get('/admin/employees')
    } catch (error) {
      console.error('Get employees service error:', error)
      throw error
    }
  },
  
  createEmployee: async (employeeData: any) => {
    try {
      console.log('👤 Création d\'employé...', employeeData)
      return await api.post('/admin/employees', employeeData)
    } catch (error) {
      console.error('Create employee service error:', error)
      throw error
    }
  },
  
  updateEmployee: async (employeeId: number, employeeData: any) => {
    try {
      console.log('👤 Mise à jour d\'employé...', employeeData)
      return await api.put(`/admin/employees/${employeeId}`, employeeData)
    } catch (error) {
      console.error('Update employee service error:', error)
      throw error
    }
  },
  
  deleteEmployee: async (employeeId: number) => {
    try {
      console.log('👤 Suppression d\'employé...', employeeId)
      return await api.delete(`/admin/employees/${employeeId}`)
    } catch (error) {
      console.error('Delete employee service error:', error)
      throw error
    }
  },

  getCompanyAttendance: async (params?: { startDate?: string; endDate?: string }) => {
    try {
      const query = {
        start_date: params?.startDate,
        end_date: params?.endDate
      }
      return await api.get('/admin/attendance', { params: query })
    } catch (error) {
      console.error('Get company attendance service error:', error)
      throw error
    }
  },

  getEmployeeAttendance: async (employeeId: number, params?: { startDate?: string; endDate?: string }) => {
    try {
      const query = {
        start_date: params?.startDate,
        end_date: params?.endDate
      }
      return await api.get(`/admin/employees/${employeeId}/attendance`, { params: query })
    } catch (error) {
      console.error('Get employee attendance service error:', error)
      throw error
    }
  },

  getOrganizationData: async () => {
    try {
      console.log('🏗️ Récupération des données organisationnelles...')
      return await api.get('/admin/organization-data')
    } catch (error) {
      console.error('Get organization data service error:', error)
      throw error
    }
  },
  
  // Nouveaux services pour la gestion des départements, services et postes
  getDepartments: async () => {
    try {
      return await api.get('/admin/departments')
    } catch (error) {
      console.error('Get departments service error:', error)
      throw error
    }
  },

  createDepartment: async (departmentData: any) => {
    try {
      return await api.post('/admin/departments', departmentData)
    } catch (error) {
      console.error('Create department service error:', error)
      throw error
    }
  },

  updateDepartment: async (departmentId: number, departmentData: any) => {
    try {
      return await api.put(`/admin/departments/${departmentId}`, departmentData)
    } catch (error) {
      console.error('Update department service error:', error)
      throw error
    }
  },

  deleteDepartment: async (departmentId: number) => {
    try {
      return await api.delete(`/admin/departments/${departmentId}`)
    } catch (error) {
      console.error('Delete department service error:', error)
      throw error
    }
  },
  
  getServices: async () => {
    try {
      return await api.get('/admin/services')
    } catch (error) {
      console.error('Get services service error:', error)
      throw error
    }
  },
  
  createService: async (serviceData: any) => {
    try {
      return await api.post('/admin/services', serviceData)
    } catch (error) {
      console.error('Create service service error:', error)
      throw error
    }
  },
  
  updateService: async (serviceId: number, serviceData: any) => {
    try {
      return await api.put(`/admin/services/${serviceId}`, serviceData)
    } catch (error) {
      console.error('Update service service error:', error)
      throw error
    }
  },
  
  deleteService: async (serviceId: number) => {
    try {
      return await api.delete(`/admin/services/${serviceId}`)
    } catch (error) {
      console.error('Delete service service error:', error)
      throw error
    }
  },
  
  getPositions: async () => {
    try {
      return await api.get('/admin/positions')
    } catch (error) {
      console.error('Get positions service error:', error)
      throw error
    }
  },
  
  createPosition: async (positionData: any) => {
    try {
      return await api.post('/admin/positions', positionData)
    } catch (error) {
      console.error('Create position service error:', error)
      throw error
    }
  },
  
  updatePosition: async (positionId: number, positionData: any) => {
    try {
      return await api.put(`/admin/positions/${positionId}`, positionData)
    } catch (error) {
      console.error('Update position service error:', error)
      throw error
    }
  },
  
  deletePosition: async (positionId: number) => {
    try {
      return await api.delete(`/admin/positions/${positionId}`)
    } catch (error) {
      console.error('Delete position service error:', error)
      throw error
    }
  },
  
  // Nouveaux services pour le dashboard admin
  getCompanyStats: async () => {
    try {
      console.log('📊 Récupération des statistiques de l\'entreprise...')
      return await api.get('/admin/stats')
    } catch (error) {
      console.error('Get company stats service error:', error)
      throw error
    }
  },
  
  getRecentEmployees: async (limit: number = 5) => {
    try {
      const params = { page: 1, per_page: limit }
      return await api.get('/admin/employees', { params })
    } catch (error) {
      console.error('Get recent employees service error:', error)
      throw error
    }
  },
  
  
  getOffices: async () => {
    try {
      console.log('🏢 Récupération des bureaux...')
      return await api.get('/admin/offices')
    } catch (error) {
      console.error('Get offices service error:', error)
      throw error
    }
  },
  
  createOffice: async (officeData: any) => {
    try {
      console.log('🏢 Création d\'un bureau...', officeData)
      return await api.post('/admin/offices', officeData)
    } catch (error) {
      console.error('Create office service error:', error)
      throw error
    }
  },
  
  updateOffice: async (officeId: number, officeData: any) => {
    try {
      console.log('🏢 Mise à jour d\'un bureau...', officeData)
      return await api.put(`/admin/offices/${officeId}`, officeData)
    } catch (error) {
      console.error('Update office service error:', error)
      throw error
    }
  },
  
  deleteOffice: async (officeId: number) => {
    try {
      console.log('🏢 Suppression d\'un bureau...', officeId)
      return await api.delete(`/admin/offices/${officeId}`)
    } catch (error) {
      console.error('Delete office service error:', error)
      throw error
    }
  },

  getCompanySettings: async () => {
    try {
      return await api.get('/admin/company/settings')
    } catch (error) {
      console.error('Get company settings service error:', error)
      throw error
    }
  },
  
  // Service pour mettre à jour les paramètres de l'entreprise
  updateCompanySettings: async (settings: any) => {
    try {
      console.log('⚙️ Mise à jour des paramètres de l\'entreprise...', settings)

      // Filter only the allowed fields expected by the backend
      const allowedFields = [
        'office_latitude',
        'office_longitude',
        'office_radius',
        'work_start_time',
        'late_threshold',
        'logo_url',
        'theme_color'
      ] as const

      const payload: any = {}
      for (const key of allowedFields) {
        if (key in settings) {
<<<<<<< HEAD
          let value = (settings as any)[key]

          if (value === undefined || value === '') {
            continue
          }

          if (['office_latitude', 'office_longitude'].includes(key)) {
            value = parseFloat(value)
          }
          if (['office_radius', 'late_threshold'].includes(key)) {
            value = parseInt(value)
          }

          payload[key] = value
=======
          payload[key] = (settings as any)[key]
>>>>>>> 4f1e20d2
        }
      }

      return await api.put('/admin/company/settings', payload)
    } catch (error) {
      console.error('Update company settings service error:', error)
      throw error
    }
  },

<<<<<<< HEAD
  uploadCompanyLogo: async (file: File) => {
    try {
      const formData = new FormData()
      formData.append('logo', file)
      console.log('⬆️ Téléversement du logo de l\'entreprise...')
      return await api.post('/admin/company/logo', formData, {
        headers: { 'Content-Type': 'multipart/form-data' }
      })
    } catch (error) {
      console.error('Upload company logo service error:', error)
      throw error
    }
  },
=======

>>>>>>> 4f1e20d2

  // Subscription management for company admins
  getCompanySubscription: async () => {
    try {
      return await api.get('/admin/subscription')
    } catch (error) {
      console.error('Get company subscription service error:', error)
      throw error
    }
  },

  createSubscriptionCheckoutSession: async (stripePriceId: string) => {
    try {
      return await api.post('/admin/subscription/checkout-session', { stripe_price_id: stripePriceId })
    } catch (error) {
      console.error('Create subscription checkout session service error:', error)
      throw error
    }
  },

  createCustomerPortalSession: async () => {
    try {
      return await api.post('/admin/subscription/customer-portal')
    } catch (error) {
      console.error('Create customer portal session service error:', error)
      throw error
    }
  },

<<<<<<< HEAD
  getCompanyInvoices: async () => {
    try {
      return await api.get('/admin/company/invoices')
    } catch (error) {
      console.error('Get company invoices error:', error)
      throw error
    }
  },

  createInvoiceCheckoutSession: async (invoiceId: number) => {
    try {
      return await api.post(`/admin/invoices/${invoiceId}/stripe-session`)
    } catch (error) {
      console.error('Create invoice checkout session error:', error)
      throw error
    }
  },

=======
>>>>>>> 4f1e20d2
  // Leave policy management
  getCompanyLeavePolicy: async () => {
    try {
      return await api.get('/admin/company/leave-policy')
    } catch (error) {
      console.error('Get company leave policy error:', error)
      throw error
    }
  },

  updateCompanyLeavePolicy: async (policyData: { work_days?: string; default_country_code_for_holidays?: string }) => {
    try {
      return await api.put('/admin/company/leave-policy', policyData)
    } catch (error) {
      console.error('Update company leave policy error:', error)
      throw error
    }
  },

  addCompanyHoliday: async (holidayData: { date: string; name: string }) => {
    try {
      return await api.post('/admin/company/holidays', holidayData)
    } catch (error) {
      console.error('Add company holiday error:', error)
      throw error
    }
  },

  deleteCompanyHoliday: async (holidayId: number) => {
    try {
      return await api.delete(`/admin/company/holidays/${holidayId}`)
    } catch (error) {
      console.error('Delete company holiday error:', error)
      throw error
    }
  },

  downloadAttendancePdf: async (params?: { startDate?: string; endDate?: string }) => {
    try {
      return await api.get('/admin/attendance-report/pdf', {
        params: {
          start_date: params?.startDate,
          end_date: params?.endDate
        },
        responseType: 'blob'
      })
    } catch (error) {
      console.error('Download attendance pdf service error:', error)
      throw error
    }
  },
  downloadEmployeeLeaveReport: async (employeeId: number, filters: { start_date?: string; end_date?: string; status?: string }) => {
    try {
      return await api.get(`/admin/employees/${employeeId}/leave-report/pdf`, {
        params: filters,
        responseType: 'blob'
      });
    } catch (error) {
      console.error(`Download employee ${employeeId} leave report error:`, error);
      throw error;
    }
  }
}

// Services de profil utilisateur
export const profileService = {
  updateProfile: async (profileData: any) => {
    try {
      console.log('👤 Mise à jour du profil...', profileData)
      return await api.put('/profile', profileData)
    } catch (error) {
      console.error('Update profile service error:', error)
      throw error
    }
  },

  changePassword: async (passwordData: any) => {
    try {
      console.log('🔒 Changement de mot de passe...')
      return await api.put('/profile/password', passwordData)
    } catch (error) {
      console.error('Change password service error:', error)
      throw error
    }
  },

  exportUserData: async () => {
    try {
      console.log('📥 Export des données utilisateur...')
      return await api.get('/profile/export')
    } catch (error) {
      console.error('Export user data service error:', error)
      throw error
    }
  },
}

// Service pour les notifications utilisateur
export const notificationService = {
  list: async () => {
    try {
      return await api.get('/notifications')
    } catch (error) {
      console.error('List notifications service error:', error)
      throw error
    }
  }
}

// Service de vérification de la santé du serveur
export const healthService = {
  check: async () => {
    try {
      return await api.get('/health')
    } catch (error) {
      console.error('Health check service error:', error)
      throw error
    }
  }
}<|MERGE_RESOLUTION|>--- conflicted
+++ resolved
@@ -445,56 +445,7 @@
       console.error('Reset system settings service error:', error)
       throw error
     }
-<<<<<<< HEAD
-=======
-  },
-
-  // Subscription management for company admins
-  getCompanySubscription: async () => {
-    try {
-      return await api.get('/admin/subscription')
-    } catch (error) {
-      console.error('Get company subscription service error:', error)
-      throw error
-    }
-  },
-
-  createSubscriptionCheckoutSession: async (stripePriceId: string) => {
-    try {
-      return await api.post('/admin/subscription/checkout-session', { stripe_price_id: stripePriceId })
-    } catch (error) {
-      console.error('Create subscription checkout session service error:', error)
-      throw error
-    }
-  },
-
-  createCustomerPortalSession: async () => {
-    try {
-      return await api.post('/admin/subscription/customer-portal')
-    } catch (error) {
-      console.error('Create customer portal session service error:', error)
-      throw error
-    }
-  },
-
-
-  requestSubscriptionExtension: async (months: number, reason?: string) => {
-    try {
-      return await api.post('/admin/subscription/extension-request', { months, reason })
-    } catch (error) {
-      console.error('Request subscription extension error:', error)
-      throw error
-    }
-  },
-
-  setEmployeeManager: async (employeeId: number, managerId: number | null) => {
-    try {
-      return await api.put(`/admin/employees/${employeeId}/manager`, { manager_id: managerId });
-    } catch (error) {
-      console.error('Set employee manager service error:', error);
-      throw error;
-    }
->>>>>>> 4f1e20d2
+
   }
 }
 
@@ -947,24 +898,7 @@
       const payload: any = {}
       for (const key of allowedFields) {
         if (key in settings) {
-<<<<<<< HEAD
-          let value = (settings as any)[key]
-
-          if (value === undefined || value === '') {
-            continue
-          }
-
-          if (['office_latitude', 'office_longitude'].includes(key)) {
-            value = parseFloat(value)
-          }
-          if (['office_radius', 'late_threshold'].includes(key)) {
-            value = parseInt(value)
-          }
-
-          payload[key] = value
-=======
-          payload[key] = (settings as any)[key]
->>>>>>> 4f1e20d2
+
         }
       }
 
@@ -975,23 +909,7 @@
     }
   },
 
-<<<<<<< HEAD
-  uploadCompanyLogo: async (file: File) => {
-    try {
-      const formData = new FormData()
-      formData.append('logo', file)
-      console.log('⬆️ Téléversement du logo de l\'entreprise...')
-      return await api.post('/admin/company/logo', formData, {
-        headers: { 'Content-Type': 'multipart/form-data' }
-      })
-    } catch (error) {
-      console.error('Upload company logo service error:', error)
-      throw error
-    }
-  },
-=======
-
->>>>>>> 4f1e20d2
+
 
   // Subscription management for company admins
   getCompanySubscription: async () => {
@@ -1021,27 +939,7 @@
     }
   },
 
-<<<<<<< HEAD
-  getCompanyInvoices: async () => {
-    try {
-      return await api.get('/admin/company/invoices')
-    } catch (error) {
-      console.error('Get company invoices error:', error)
-      throw error
-    }
-  },
-
-  createInvoiceCheckoutSession: async (invoiceId: number) => {
-    try {
-      return await api.post(`/admin/invoices/${invoiceId}/stripe-session`)
-    } catch (error) {
-      console.error('Create invoice checkout session error:', error)
-      throw error
-    }
-  },
-
-=======
->>>>>>> 4f1e20d2
+
   // Leave policy management
   getCompanyLeavePolicy: async () => {
     try {
